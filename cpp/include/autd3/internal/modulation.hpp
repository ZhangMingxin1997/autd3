--- conflicted
+++ resolved
@@ -52,16 +52,6 @@
   [[nodiscard]] autd3::modulation::Cache with_cache()&& { return autd3::modulation::Cache(std::move(*this)); } \
   [[nodiscard]] autd3::modulation::Cache with_cache()& { return autd3::modulation::Cache(*this); }
 
-<<<<<<< HEAD
-#define AUTD3_IMPL_WITH_TRANSFORM_MODULATION(TYPE)                                \
-  template <typename F>                                                           \
-  [[nodiscard]] autd3::modulation::Transform<TYPE> with_transform(const F& f)&& { \
-    return autd3::modulation::Transform(std::move(*this), f);                     \
-  }                                                                               \
-  template <typename F>                                                           \
-  [[nodiscard]] autd3::modulation::Transform<TYPE> with_transform(const F& f)& {  \
-    return autd3::modulation::Transform(*this, f);                                \
-=======
 #define AUTD3_IMPL_WITH_TRANSFORM_MODULATION(TYPE)                                     \
   template <typename _F>                                                               \
   [[nodiscard]] autd3::modulation::Transform<TYPE, _F> with_transform(const _F& f)&& { \
@@ -70,7 +60,6 @@
   template <typename _F>                                                               \
   [[nodiscard]] autd3::modulation::Transform<TYPE, _F> with_transform(const _F& f)& {  \
     return autd3::modulation::Transform(*this, f);                                     \
->>>>>>> 3eb919b3
   }
 
 #define AUTD3_IMPL_WITH_RADIATION_PRESSURE(TYPE)                                         \
