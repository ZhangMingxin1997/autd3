name: Doxygen

on:
  push:
    branches: [ doc ]  

jobs:
  check:
    runs-on: ubuntu-latest
    steps:
    - uses: actions/checkout@v3
    - name: Document check
      run: |
        cd tools/doc_checker
        cargo run -- "../../doc/book/src/jp/FFI/reference.md"
        cargo run -- "../../doc/book/src/en/FFI/reference.md"

  check-cs:
    name: build cs
    runs-on: ubuntu-latest
    steps: 
    - uses: actions/checkout@v3
    - name: Setup .NET Core
      uses: actions/setup-dotnet@v3
      with:
        dotnet-version: '6.0.x'
    - name: build
      run: |
        dotnet build ./doc/book/samples/cs/cs.csproj -c:Release

  check-cpp:
    name: build cpp
    runs-on: ubuntu-latest
    steps: 
    - uses: actions/checkout@v3
    - name: build
      run: |
        mkdir build
        cd build
        cmake .. -DBUILD_LINK_SOEM=ON -DBUILD_GAIN_HOLO=OFF -DDISABLE_EXAMPLES=ON
        cmake --build . --parallel 8
        cd ..
        \cp -r include/ ./doc/book/samples/cpp/
        mkdir ./doc/book/samples/cpp/lib
        \cp build/lib/*.a  ./doc/book/samples/cpp/lib
        \cp -r 3rdparty/eigen/ ./doc/book/samples/cpp/
        cd ./doc/book/samples/cpp
        mkdir build
        cd build
        cmake ..
        cmake --build . --parallel 8

  check-nim:
    name: build nim
    runs-on: ubuntu-latest
    steps: 
    - uses: actions/checkout@v3
    - uses: jiro4989/setup-nim-action@v1
    - name: build
      run: |
        cd doc/book/samples/nim/sample
        nimble build -Y

  check-rust:
    name: build rust
    runs-on: ubuntu-latest
    steps: 
    - uses: actions/checkout@v3
    - name: build
      run: |
        cd doc/book/samples/rust/sample
        cargo build

  check-julia:
    name: build julia
    runs-on: ubuntu-latest
    steps: 
    - uses: actions/checkout@v3
    - name: Set up Julia
      uses: julia-actions/setup-julia@v1
      with:
        version: 1.8.2
    - name: build deps
      run: |
        julia -e 'using Pkg; Pkg.add("StaticArrays"); Pkg.build("StaticArrays")'
        julia -e 'using Pkg; Pkg.add(url="https://github.com/shinolab/autd3.git", subdir="julia"); Pkg.build("AUTD3")'
    - name: build
      run: |
        cd doc/book/samples/julia
<<<<<<< HEAD
        echo a | julia sample.jl || true
=======
        echo a | julia sample.jl
>>>>>>> b9951de3

  check-python:
    name: build python
    runs-on: windows-latest
    steps: 
    - uses: actions/checkout@v3
    - name: install deps
      run: |
        python -m pip install --upgrade pyautd3
        python -m pip install --upgrade numpy
    - name: build
      run: |
        cd doc/book/samples/python
<<<<<<< HEAD
        echo a | python main.py || true
=======
        echo a | python main.py
>>>>>>> b9951de3

  build:
    needs: [check, check-cs, check-rust, check-nim, check-cpp, check-julia, check-python]
    runs-on: ubuntu-latest
    steps:
    - uses: actions/checkout@v3
    - name: Doxygen
      uses: ./.github/actions/cmake-doxygen-actions
    - name: mv doxygen doc_build
      run: |
        mkdir -p doc_build
        sudo mv ./build/doc/doxygen/html ./doc_build/api
    - uses: peaceiris/actions-mdbook@v1
    - name: Setup mdbook plugins
      run: |
        cargo install mdbook-linkcheck
        cargo install mdbook-toc
    - name: Setup mdbook-katex
      uses: magicgh/mdbook-katex-action@v1
      with:
        version: 'latest'
    - run: |
        cd ./doc/book
        MDBOOK_BOOK__src=src/en mdbook build --dest-dir book/en
        MDBOOK_BOOK__src=src/jp mdbook build --dest-dir book/jp
    - name: mv mdbook doc
      run: |
        mkdir -p doc_build/book
        sudo mv ./doc/book/book/en/html ./doc_build/book/en
        sudo mv ./doc/book/book/jp/html ./doc_build/book/jp
    - run: |
        cd doc/fpga
        mdbook build
    - name: mv fpga doc
      run: |
        sudo mv ./doc/fpga/book/html ./doc_build/fpga
    - run: |
        cd doc/cpu
        mdbook build
    - name: mv cpu doc
      run: |
        sudo mv ./doc/cpu/book/html ./doc_build/cpu
    - name: Deploy
      uses: peaceiris/actions-gh-pages@v3
      with:
        github_token: ${{ secrets.GITHUB_TOKEN }}
        publish_dir: ./doc_build<|MERGE_RESOLUTION|>--- conflicted
+++ resolved
@@ -87,15 +87,11 @@
     - name: build
       run: |
         cd doc/book/samples/julia
-<<<<<<< HEAD
         echo a | julia sample.jl || true
-=======
-        echo a | julia sample.jl
->>>>>>> b9951de3
 
   check-python:
     name: build python
-    runs-on: windows-latest
+    runs-on: ubuntu-latest
     steps: 
     - uses: actions/checkout@v3
     - name: install deps
@@ -105,11 +101,7 @@
     - name: build
       run: |
         cd doc/book/samples/python
-<<<<<<< HEAD
         echo a | python main.py || true
-=======
-        echo a | python main.py
->>>>>>> b9951de3
 
   build:
     needs: [check, check-cs, check-rust, check-nim, check-cpp, check-julia, check-python]
@@ -122,15 +114,34 @@
       run: |
         mkdir -p doc_build
         sudo mv ./build/doc/doxygen/html ./doc_build/api
-    - uses: peaceiris/actions-mdbook@v1
-    - name: Setup mdbook plugins
+    - name: Setup mdbook
+      uses: peaceiris/actions-mdbook@v1
+      with:
+        mdbook-version: 'latest'
+    - name: Setup mdbook-linkcheck
       run: |
-        cargo install mdbook-linkcheck
-        cargo install mdbook-toc
-    - name: Setup mdbook-katex
-      uses: magicgh/mdbook-katex-action@v1
-      with:
-        version: 'latest'
+        mkdir -p mdbook-linkcheck
+        cd mdbook-linkcheck
+        curl -L https://github.com/Michael-F-Bryan/mdbook-linkcheck/releases/latest/download/mdbook-linkcheck.x86_64-unknown-linux-gnu.zip -o mdbook-linkcheck.zip
+        unzip mdbook-linkcheck.zip
+        chmod +x mdbook-linkcheck
+        sudo ln -s $PWD/mdbook-linkcheck /usr/local/bin/mdbook-linkcheck
+    - name: Setup mdbook-toc
+      run: |
+        mkdir -p mdbook-toc
+        cd mdbook-toc
+        curl -L https://github.com/badboy/mdbook-toc/releases/download/0.10.0/mdbook-toc-0.10.0-x86_64-unknown-linux-gnu.tar.gz -o mdbook-toc.tar.gz
+        tar -xvf mdbook-toc.tar.gz
+        chmod +x mdbook-toc
+        sudo ln -s $PWD/mdbook-toc /usr/local/bin/mdbook-toc
+      - name: Setup mdbook-katex
+      run: |
+        mkdir -p mdbook-katex
+        cd mdbook-katex
+        curl -L https://github.com/lzanini/mdbook-katex/releases/download/v0.2.17/mdbook-katex-v0.2.17-x86_64-unknown-linux-gnu.tar.gz -o mdbook-katex.tar.gz
+        tar -xvf mdbook-katex.tar.gz
+        chmod +x mdbook-katex
+        sudo ln -s $PWD/mdbook-katex /usr/local/bin/mdbook-katex
     - run: |
         cd ./doc/book
         MDBOOK_BOOK__src=src/en mdbook build --dest-dir book/en
