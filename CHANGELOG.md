<<<<<<< HEAD
# 14.5.0

- Remove `autd3-gain-holo::Backend`, add `autd3-gain-holo::LinAlgBackend` instead
- Add `autd3-backend-arrayfire` 
=======
# 15.0.0

- Rename `autd3-traits` to `autd3-derive`
>>>>>>> ac5340e7

# 14.2.2

- Add C++ documentation
  - Fix [#89](https://github.com/shinolab/autd3/issues/89): [C++] Poor documentation
- Fix [#121](https://github.com/shinolab/autd3/issues/121): Phase parameters of autd3::modulation::Fourier
- Fix [#122](https://github.com/shinolab/autd3/issues/122): Calling GeometryViewer::run multiple times causes an error
- Fix [#123](https://github.com/shinolab/autd3/issues/123): impl Default for autd3-link-monitor::PyPlotConfig
- Fix [#124](https://github.com/shinolab/autd3/issues/124): Python backend of autd3-link-monitor causes indentation errors
- Fix [#125](https://github.com/shinolab/autd3/issues/125): Grouped without specified Gain for all devices causes an error

# 14.2.1

- Improve `autd3-gain-holo` performance
  - Close [#98](https://github.com/shinolab/autd3/issues/98): Add benchmarking
- Fix [#118](https://github.com/shinolab/autd3/issues/118): Cannot compile and test with `single_float` features
- Fix [#119](https://github.com/shinolab/autd3/issues/119): link-simulator sometimes panic
- Fix [#120](https://github.com/shinolab/autd3/issues/120): With 9 devices, CUDABackend causes an error with LM algorithm

# 14.2.0

- Add `modulation::Fourier`
  - Fix [#110](https://github.com/shinolab/autd3/issues/110): Multi-frequency sine modulation? 
- Fix [#111](https://github.com/shinolab/autd3/issues/111): Add macOS and Linux support for autd3-unity
- Fix [#115](https://github.com/shinolab/autd3/issues/115): `autd3-geometry-viewer` from git does not work
- Fix [#116](https://github.com/shinolab/autd3/issues/116): [autd3-unity] cannot launch simulator
- Fix [#117](https://github.com/shinolab/autd3/issues/117): [autd3-unity] There is no LICENSE.md but LICENSE.txt

# 14.1.0

- Fix [#93](https://github.com/shinolab/autd3/issues/93): pyautd3 package contains unnecessary dynamic libraries
- Fix [#94](https://github.com/shinolab/autd3/issues/94): pyautd3 library should clarify its dependence on numpy
- Fix [#108](https://github.com/shinolab/autd3/issues/108): OsalTimer on macOS causes segmentation fault
- Fix [#109](https://github.com/shinolab/autd3/issues/109): Add support for linux arm architecture for Raspberry Pi
- Fix [#112](https://github.com/shinolab/autd3/issues/112): Add gain to Grouped by device group
- Fix [#113](https://github.com/shinolab/autd3/issues/113): simulator_client example is broken in C++/C#/F#/Python
- Fix [#114](https://github.com/shinolab/autd3/issues/114): AUTD Server on Windows without npcap installed causes an error
- Add `with_sampling_period` to `Modulation`
- Add `with_period` and `with_sampling_period` to `STM`

# 14.0.1

- Fix [#107](https://github.com/shinolab/autd3/issues/107): There is no with_sampling_frequency method in FocusSTM and GainSTM in pyautd3
- Add sampling frequency option to `Wav` modulation in capi

# 14.0.0

- Fix [#84](https://github.com/shinolab/autd3/issues/84): AUTD Server should not require wpcap.dll
- Fix [#85](https://github.com/shinolab/autd3/issues/85): Dockerfile in doc is broken
- Fix [#86](https://github.com/shinolab/autd3/issues/86): Remove bindgen dependency from autd3-link-soem
- Fix [#87](https://github.com/shinolab/autd3/issues/87): Firmware version from Simulator is invalid in macOS
- Fix [#88](https://github.com/shinolab/autd3/issues/88): [Rust] Poor documentation
- Fix [#92](https://github.com/shinolab/autd3/issues/92): Support modulation::Radiation in C++/C#/Python
- Fix [#95](https://github.com/shinolab/autd3/issues/95): Poor typing in pyautd3
- Fix [#96](https://github.com/shinolab/autd3/issues/96): sudo pip is not recommended
- Fix [#97](https://github.com/shinolab/autd3/issues/97): Can AMS Net Id be displayed on terminal?
- Fix [#99](https://github.com/shinolab/autd3/issues/99): Add gain::Grouped support in lightweight mode
- Fix [#100](https://github.com/shinolab/autd3/issues/100): AUTD Server application should show License
- Fix [#102](https://github.com/shinolab/autd3/issues/102): error message when given an Interface name and no AUTD3 device is not found is a bit strange
- Fix [#103](https://github.com/shinolab/autd3/issues/103): warning: variable does not need to be mutable in tests
- Fix [#104](https://github.com/shinolab/autd3/issues/104): dependency on autd3-protobuf should be optional because it requires additional libraries to build and is not necessary for basic usage
- Fix [#105](https://github.com/shinolab/autd3/issues/105): pyautd3 cannot be used on macOS
- Fix [#106](https://github.com/shinolab/autd3/issues/106): tuple of Clear and Synchronize can be sent, but it must be not allowed
- Add plotters backend for `autd3-link-monitor` and make it default

# 13.0.0

- Remove `SinePressure`, add `RadiationPressure` instead
- Adopt gRPC for more stable remote communication
- Integrated SOEMAUTDServer/TwinCATAUTDServer/simulator into AUTD server app
- Send `Clear` and `Synchronize` in `open` automatically

# 12.3.1

- Fix [#82](https://github.com/shinolab/autd3/issues/82)
- Fix [#83](https://github.com/shinolab/autd3/issues/83)

# 12.3.0

- Fix [#81](https://github.com/shinolab/autd3/issues/81)
  - Raise minimum supported Python version to 3.9

# 12.2.0

- Add `send_async`
- Add `software_stm`
- Fix [#80](https://github.com/shinolab/autd3/issues/80)

# 12.1.1

- Fix [#78](https://github.com/shinolab/autd3/issues/78)
- Fix [#79](https://github.com/shinolab/autd3/issues/79)

# 12.1.0

- Fix [#76](https://github.com/shinolab/autd3/issues/76)
- Fix [#77](https://github.com/shinolab/autd3/issues/77)

# 12.0.0

- Fix [#75](https://github.com/shinolab/autd3/issues/75)

# 11.2.0

- Fix [#69](https://github.com/shinolab/autd3/issues/69)
- Fix [#70](https://github.com/shinolab/autd3/issues/70)
- Add `Bundle` link
- Add `Monitor` link
- Add `FIR` modulation
- Add `Transform` modulation
- Add `RawPCM` modulation
- Fix fluctuation when moving slice in simulator

# 11.1.0

- Fix [#68](https://github.com/shinolab/autd3/issues/68)
- Improve Simulator stability

# 11.0.2

- Fix [#74](https://github.com/shinolab/autd3/issues/74)

# 11.0.1

- minor fix

# 11.0.0

- Fix [#63](https://github.com/shinolab/autd3/issues/63)
- Fix [#64](https://github.com/shinolab/autd3/issues/64)
- Fix [#65](https://github.com/shinolab/autd3/issues/65)
- Fix [#67](https://github.com/shinolab/autd3/issues/67)
- Fix [#71](https://github.com/shinolab/autd3/issues/71)
- Fix [#72](https://github.com/shinolab/autd3/issues/72)

# 10.0.0

- Fix [#62](https://github.com/shinolab/autd3/issues/62)
- All codes are rewritten in Rust

# 9.0.1

- Minimize dependence on boost
- Add `link::RemoteSimulator` to capi

# 9.0.0

- AUTD Simulator can now be accessed over the network
  - Add `link::RemoteSimulator`
- Add logging and timeout options for all links 

# 8.5.0

- (internal) Refactor some modules and adopt Boost library

# 8.4.1

- Fix [#60](https://github.com/shinolab/autd3/issues/60)
- Fix [#61](https://github.com/shinolab/autd3/issues/61)

# 8.4.0

- Add default timeout option to `Link`

# 8.3.0

- Fix some minor bugs
- Add `timer_strategy` option for `link::SOEM`
  - `high_precision` is now deprecated
- (internal) Refactor some modules

# 8.2.0

- Move `Controller::set_sound_speed_from_temp` into `Geometry`
- Make `modulation::LPF` generic
- Add `modulation::Transform`
- Rename Normal mode to Advanced mode
- Rename `gain::holo::EVD` to `gain::holo::EVP`
- Remove `<<` operators
- Remove `ack_check_timeout` option, add `timeout` parameter to `send` function instead

# 8.1.2

- Fix [#59](https://github.com/shinolab/autd3/issues/59)

# 8.1.1

- Fix [#58](https://github.com/shinolab/autd3/issues/58)

# 8.1.0

- Introduce Semantic versioning
- Add thermal sensor option
- Add vivado lab edition supoprt for firmware update
- Add `link::Log`
- Add geometry transformation methods
- Remove async send methods
- Change `Controller::open` API
  - Add `Geometry::Builder` to create geometry

# 2.8.0

- Suppress midrange frequency noise

# 2.7.6

- Fix [#57](https://github.com/shinolab/autd3/issues/57)

# 2.7.5

- Fix [#37](https://github.com/shinolab/autd3/issues/37)

# 2.7.4

- Fix [#55](https://github.com/shinolab/autd3/issues/55)
- Fix [#56](https://github.com/shinolab/autd3/issues/56)

# 2.7.3

- Remove parameter from `FocusSTM`, `GainSTM`, and `gain::Grouped` constructor
- Remove `Driver` to drive old firmware
- Fix [#54](https://github.com/shinolab/autd3/issues/54)

# 2.7.2

- Fix [#52](https://github.com/shinolab/autd3/issues/52)
- Fix [#53](https://github.com/shinolab/autd3/issues/53)

# 2.7.1

- Fix [#51](https://github.com/shinolab/autd3/issues/51)
- Add `USE_SINGLE_FLOAT` option
- [Unity] Unity API now uses `float` instead of `double`

# 2.7.0 

- Fix [#50](https://github.com/shinolab/autd3/issues/50)
- Add `start_idx` and `finish_idx` to `STM`

# 2.6.8

- Fix [#49](https://github.com/shinolab/autd3/issues/49)
- Improve `Holo` gain performance

# 2.6.7

- Change `Controller::_send_interval` to 1ms by default
- Improve Simulator stability
- Add "Auto play" option for Simulator

# 2.6.6

- Rename `PointSTM` to `FocusSTM`
- Add `AUTDSetSoundSpeedFromTemp` in capi
- (internal) refactor to improve readability

# 2.6.5

- Flatten `Geometry`
- Fix [#48](https://github.com/shinolab/autd3/issues/48)

# 2.6.4

- Fix [#46](https://github.com/shinolab/autd3/issues/46)
- Fix [#47](https://github.com/shinolab/autd3/issues/47)

# 2.6.3

- Change sound speed configuration API
- Functions that can fail now return false instead of an exception
  - C API has also been changed
- Fix [#45](https://github.com/shinolab/autd3/issues/45)

# 2.6.2

- Remove `Controller::check_trials`, add `Controllse::set_ack_check_timeout` instead
- Add `driver::Driver` class to drive old firmware
- Change `gain::TransducerTest` API

# 2.6.1

- Fix [#44](https://github.com/shinolab/autd3/issues/44)

# 2.6.0

- Fix [#43](https://github.com/shinolab/autd3/issues/43)
- `MOD_SAMPLING_FREQ_DIV_MIN`, `POINT_STM_SAMPLING_FREQ_DIV_MIN`, `GAIN_STM_SAMPLING_FREQ_DIV_MIN`, `GAIN_STM_LEGACY_SAMPLING_FREQ_DIV_MIN`, and `SILENCER_CYCLE_MIN` are halved

# 2.5.2

- Fix [#37](https://github.com/shinolab/autd3/issues/37)
- Fix [#42](https://github.com/shinolab/autd3/issues/42)
- Change phase unit to radian
- Add stream operator to `Controller`
- Add `Controller::send_async` and `autd3::async` to send data asynchronously
- `Controller::synchronize()`, `Controller::update_flag()`, `Controller::clear()`, and `Controller::stop()` functions are now deprecated
  - Send `autd3::synchronize`, `autd3::update_flag`, `autd3::clear`, and `autd3::stop` instead

# 2.5.1

- Fix [#38](https://github.com/shinolab/autd3/issues/38)
- Fix [#39](https://github.com/shinolab/autd3/issues/39)
- Fix [#40](https://github.com/shinolab/autd3/issues/40)
- Fix [#41](https://github.com/shinolab/autd3/issues/41)
- Add simulator for Unity

# 2.5.0

- Rename `AUTDServer` to `TwinCATAUTDServer`
- Add `SOEMAUTDServer` and `link::RemoteSOEM`
- Add Windows arm support
- Fix [#36](https://github.com/shinolab/autd3/issues/36)
- Add log settings in SOEM Link CAPI
- Remove `port` and `ip` settings from Simulator

# 2.4.5

- Change unit of sound speed from m/s to mm/s
- Add `use_meter` and `use_left_handed` options to `Simulator`
- Change `Holo` constraint API

# 2.4.4

- Change default EtherCAT interval 500us to 1ms
- Improve `link::SOEM` performance
- [AUTD3Sharp] Change API to improve consistency with the C++ version
- [pyautd3] Change API to improve consistency with the C++ version

# 2.4.3

- Embed font into GeometryViewer and Simulator
- Embed model into GeometryViewer

# 2.4.2

- win-x86 is no more supported
- Fix [#30](https://github.com/shinolab/autd3/issues/30)
- Fix minor bugs

# 2.4.1

- Add `extra::simulator::Simulator`
- Rename `link::Emulator` to `link::Simulator`

# 2.4.0

- Add `GeometryViewer`
- Improve performance of `link::SOEM` on Windows
- Update maximum pattern size of `GaimSTM` in legacy mode to 2048
- Add `link::Bundle` and `link::Debug`
- Add `extra::firmware-emulator`
- Add `SoftwareSTM`
- Add `gain::TransducerTest`
- Add `modulation::LPF`
- Add `ArrayFireBackend` (experimental)
- Fix [#25](https://github.com/shinolab/autd3/issues/25), [#26](https://github.com/shinolab/autd3/issues/26)
- Update firmware to v2.4

# 2.3.1

- Remove the first argument (`Geometry&`) of a `link::Emulator` constructor
- Remove the first argument (interface name) and the second argument (number of devices) of a `link::SOEM` constructor
- (internal) `link::open` now requires `Geometry&`

# 2.3.0

- Add `SyncMode` setting to `link::SOEM` to address #20
  - Remove `cycle_ticks` parameter, add `send_cycle` and `sync0_cycle` instead
- `MOD_SAMPLING_FREQ_DIV_MIN`, `STM_SAMPLING_FREQ_DIV_MIN`, and `SILENCER_CYCLE_MIN` are halved
- Update firmware to v2.3

# 2.2.2

- Change the whole API; this library is no more using a template to change the Transducer mode
- Add `gain::holo::LSSGreedy` and `gain::holo::APO`

# 2.2.1

- Remove a `check_ack` flag, and add a `check_trials` parameter instead
  - `check_ack = true` equals to `check_trials = 50` and `check_ack = false`
    equals to `check_trials = 0`
- Add `send_interval` parameter
  - default is 1
- Remove a `sound_speed` parameter from `AUTDGetWavelength` in C-API
- Remove `GaussNewton` and `GradientDescent`

# 2.2.0

- Remove `AUTDSendHeader`, `AUTDSendBody`, and `AUTDSend` in C-API, which are now merged into `AUTDSend`
- Remove `cycle_ticks` parameters in `link::TwinCAT` and `link::RemoteTwinCAT`,
  which are no more required
- (internal) Remove `cycle_ticks` method from `link::Link`
- Update firmware to v2.2

# 2.1.0

- Rename `Controller` to `ControllerX`, and `Controller` is now an alias of `ControllerX<LegacyTransducer>`
- Add `NormalPhaseTransducer`
- Fix `SineLegacy`
- Fix firmware version when using v1.x firmware
- Add `Mode` configuration in `GainSTM`
- Add `mod_delay` configuration in `Transducer`
- Update firmware to v2.1

# 2.0.3

- Fix `AUTDSetSoundSpeed` in C-API

# 2.0.2

- Add `DynamicTransducer` for C-API
- Remove legacy C-API library
- Change `AmplitudeConstraint` API in Holo Gain in C-API
- Fix `wavelength` and `wavenumber` of `NormalTransducer`

# 2.0.1

- Fix C-API
- Add `objective` parameter to `gain::holo::Greedy`
- Fix a bug in sending modulation and gain separately
- Change Silencer API<|MERGE_RESOLUTION|>--- conflicted
+++ resolved
@@ -1,13 +1,8 @@
-<<<<<<< HEAD
-# 14.5.0
+# 15.0.0
 
 - Remove `autd3-gain-holo::Backend`, add `autd3-gain-holo::LinAlgBackend` instead
 - Add `autd3-backend-arrayfire` 
-=======
-# 15.0.0
-
 - Rename `autd3-traits` to `autd3-derive`
->>>>>>> ac5340e7
 
 # 14.2.2
 
