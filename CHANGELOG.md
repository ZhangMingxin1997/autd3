# 15.0.0

- Remove `autd3-gain-holo::Backend`, add `autd3-gain-holo::LinAlgBackend` instead
- Add `autd3-backend-arrayfire` 
- Rename `autd3-traits` to `autd3-derive`
- Add C# documentation
  - Fix [#90](https://github.com/shinolab/autd3/issues/90): [C#] Poor documentation
<<<<<<< HEAD
- Fix [#135](https://github.com/shinolab/autd3/issues/135): Compile error of 'autd3-backend-cuda v14.2.2'
=======
- Fix [#137](https://github.com/shinolab/autd3/issues/137): ninja is needed when build cpp examples on Windows
>>>>>>> aea32b2c

# 14.2.2

- Add C++ documentation
  - Fix [#89](https://github.com/shinolab/autd3/issues/89): [C++] Poor documentation
- Fix [#121](https://github.com/shinolab/autd3/issues/121): Phase parameters of autd3::modulation::Fourier
- Fix [#122](https://github.com/shinolab/autd3/issues/122): Calling GeometryViewer::run multiple times causes an error
- Fix [#123](https://github.com/shinolab/autd3/issues/123): impl Default for autd3-link-monitor::PyPlotConfig
- Fix [#124](https://github.com/shinolab/autd3/issues/124): Python backend of autd3-link-monitor causes indentation errors
- Fix [#125](https://github.com/shinolab/autd3/issues/125): Grouped without specified Gain for all devices causes an error

# 14.2.1

- Improve `autd3-gain-holo` performance
  - Close [#98](https://github.com/shinolab/autd3/issues/98): Add benchmarking
- Fix [#118](https://github.com/shinolab/autd3/issues/118): Cannot compile and test with `single_float` features
- Fix [#119](https://github.com/shinolab/autd3/issues/119): link-simulator sometimes panic
- Fix [#120](https://github.com/shinolab/autd3/issues/120): With 9 devices, CUDABackend causes an error with LM algorithm

# 14.2.0

- Add `modulation::Fourier`
  - Fix [#110](https://github.com/shinolab/autd3/issues/110): Multi-frequency sine modulation? 
- Fix [#111](https://github.com/shinolab/autd3/issues/111): Add macOS and Linux support for autd3-unity
- Fix [#115](https://github.com/shinolab/autd3/issues/115): `autd3-geometry-viewer` from git does not work
- Fix [#116](https://github.com/shinolab/autd3/issues/116): [autd3-unity] cannot launch simulator
- Fix [#117](https://github.com/shinolab/autd3/issues/117): [autd3-unity] There is no LICENSE.md but LICENSE.txt

# 14.1.0

- Fix [#93](https://github.com/shinolab/autd3/issues/93): pyautd3 package contains unnecessary dynamic libraries
- Fix [#94](https://github.com/shinolab/autd3/issues/94): pyautd3 library should clarify its dependence on numpy
- Fix [#108](https://github.com/shinolab/autd3/issues/108): OsalTimer on macOS causes segmentation fault
- Fix [#109](https://github.com/shinolab/autd3/issues/109): Add support for linux arm architecture for Raspberry Pi
- Fix [#112](https://github.com/shinolab/autd3/issues/112): Add gain to Grouped by device group
- Fix [#113](https://github.com/shinolab/autd3/issues/113): simulator_client example is broken in C++/C#/F#/Python
- Fix [#114](https://github.com/shinolab/autd3/issues/114): AUTD Server on Windows without npcap installed causes an error
- Add `with_sampling_period` to `Modulation`
- Add `with_period` and `with_sampling_period` to `STM`

# 14.0.1

- Fix [#107](https://github.com/shinolab/autd3/issues/107): There is no with_sampling_frequency method in FocusSTM and GainSTM in pyautd3
- Add sampling frequency option to `Wav` modulation in capi

# 14.0.0

- Fix [#84](https://github.com/shinolab/autd3/issues/84): AUTD Server should not require wpcap.dll
- Fix [#85](https://github.com/shinolab/autd3/issues/85): Dockerfile in doc is broken
- Fix [#86](https://github.com/shinolab/autd3/issues/86): Remove bindgen dependency from autd3-link-soem
- Fix [#87](https://github.com/shinolab/autd3/issues/87): Firmware version from Simulator is invalid in macOS
- Fix [#88](https://github.com/shinolab/autd3/issues/88): [Rust] Poor documentation
- Fix [#92](https://github.com/shinolab/autd3/issues/92): Support modulation::Radiation in C++/C#/Python
- Fix [#95](https://github.com/shinolab/autd3/issues/95): Poor typing in pyautd3
- Fix [#96](https://github.com/shinolab/autd3/issues/96): sudo pip is not recommended
- Fix [#97](https://github.com/shinolab/autd3/issues/97): Can AMS Net Id be displayed on terminal?
- Fix [#99](https://github.com/shinolab/autd3/issues/99): Add gain::Grouped support in lightweight mode
- Fix [#100](https://github.com/shinolab/autd3/issues/100): AUTD Server application should show License
- Fix [#102](https://github.com/shinolab/autd3/issues/102): error message when given an Interface name and no AUTD3 device is not found is a bit strange
- Fix [#103](https://github.com/shinolab/autd3/issues/103): warning: variable does not need to be mutable in tests
- Fix [#104](https://github.com/shinolab/autd3/issues/104): dependency on autd3-protobuf should be optional because it requires additional libraries to build and is not necessary for basic usage
- Fix [#105](https://github.com/shinolab/autd3/issues/105): pyautd3 cannot be used on macOS
- Fix [#106](https://github.com/shinolab/autd3/issues/106): tuple of Clear and Synchronize can be sent, but it must be not allowed
- Add plotters backend for `autd3-link-monitor` and make it default

# 13.0.0

- Remove `SinePressure`, add `RadiationPressure` instead
- Adopt gRPC for more stable remote communication
- Integrated SOEMAUTDServer/TwinCATAUTDServer/simulator into AUTD server app
- Send `Clear` and `Synchronize` in `open` automatically

# 12.3.1

- Fix [#82](https://github.com/shinolab/autd3/issues/82)
- Fix [#83](https://github.com/shinolab/autd3/issues/83)

# 12.3.0

- Fix [#81](https://github.com/shinolab/autd3/issues/81)
  - Raise minimum supported Python version to 3.9

# 12.2.0

- Add `send_async`
- Add `software_stm`
- Fix [#80](https://github.com/shinolab/autd3/issues/80)

# 12.1.1

- Fix [#78](https://github.com/shinolab/autd3/issues/78)
- Fix [#79](https://github.com/shinolab/autd3/issues/79)

# 12.1.0

- Fix [#76](https://github.com/shinolab/autd3/issues/76)
- Fix [#77](https://github.com/shinolab/autd3/issues/77)

# 12.0.0

- Fix [#75](https://github.com/shinolab/autd3/issues/75)

# 11.2.0

- Fix [#69](https://github.com/shinolab/autd3/issues/69)
- Fix [#70](https://github.com/shinolab/autd3/issues/70)
- Add `Bundle` link
- Add `Monitor` link
- Add `FIR` modulation
- Add `Transform` modulation
- Add `RawPCM` modulation
- Fix fluctuation when moving slice in simulator

# 11.1.0

- Fix [#68](https://github.com/shinolab/autd3/issues/68)
- Improve Simulator stability

# 11.0.2

- Fix [#74](https://github.com/shinolab/autd3/issues/74)

# 11.0.1

- minor fix

# 11.0.0

- Fix [#63](https://github.com/shinolab/autd3/issues/63)
- Fix [#64](https://github.com/shinolab/autd3/issues/64)
- Fix [#65](https://github.com/shinolab/autd3/issues/65)
- Fix [#67](https://github.com/shinolab/autd3/issues/67)
- Fix [#71](https://github.com/shinolab/autd3/issues/71)
- Fix [#72](https://github.com/shinolab/autd3/issues/72)

# 10.0.0

- Fix [#62](https://github.com/shinolab/autd3/issues/62)
- All codes are rewritten in Rust

# 9.0.1

- Minimize dependence on boost
- Add `link::RemoteSimulator` to capi

# 9.0.0

- AUTD Simulator can now be accessed over the network
  - Add `link::RemoteSimulator`
- Add logging and timeout options for all links 

# 8.5.0

- (internal) Refactor some modules and adopt Boost library

# 8.4.1

- Fix [#60](https://github.com/shinolab/autd3/issues/60)
- Fix [#61](https://github.com/shinolab/autd3/issues/61)

# 8.4.0

- Add default timeout option to `Link`

# 8.3.0

- Fix some minor bugs
- Add `timer_strategy` option for `link::SOEM`
  - `high_precision` is now deprecated
- (internal) Refactor some modules

# 8.2.0

- Move `Controller::set_sound_speed_from_temp` into `Geometry`
- Make `modulation::LPF` generic
- Add `modulation::Transform`
- Rename Normal mode to Advanced mode
- Rename `gain::holo::EVD` to `gain::holo::EVP`
- Remove `<<` operators
- Remove `ack_check_timeout` option, add `timeout` parameter to `send` function instead

# 8.1.2

- Fix [#59](https://github.com/shinolab/autd3/issues/59)

# 8.1.1

- Fix [#58](https://github.com/shinolab/autd3/issues/58)

# 8.1.0

- Introduce Semantic versioning
- Add thermal sensor option
- Add vivado lab edition supoprt for firmware update
- Add `link::Log`
- Add geometry transformation methods
- Remove async send methods
- Change `Controller::open` API
  - Add `Geometry::Builder` to create geometry

# 2.8.0

- Suppress midrange frequency noise

# 2.7.6

- Fix [#57](https://github.com/shinolab/autd3/issues/57)

# 2.7.5

- Fix [#37](https://github.com/shinolab/autd3/issues/37)

# 2.7.4

- Fix [#55](https://github.com/shinolab/autd3/issues/55)
- Fix [#56](https://github.com/shinolab/autd3/issues/56)

# 2.7.3

- Remove parameter from `FocusSTM`, `GainSTM`, and `gain::Grouped` constructor
- Remove `Driver` to drive old firmware
- Fix [#54](https://github.com/shinolab/autd3/issues/54)

# 2.7.2

- Fix [#52](https://github.com/shinolab/autd3/issues/52)
- Fix [#53](https://github.com/shinolab/autd3/issues/53)

# 2.7.1

- Fix [#51](https://github.com/shinolab/autd3/issues/51)
- Add `USE_SINGLE_FLOAT` option
- [Unity] Unity API now uses `float` instead of `double`

# 2.7.0 

- Fix [#50](https://github.com/shinolab/autd3/issues/50)
- Add `start_idx` and `finish_idx` to `STM`

# 2.6.8

- Fix [#49](https://github.com/shinolab/autd3/issues/49)
- Improve `Holo` gain performance

# 2.6.7

- Change `Controller::_send_interval` to 1ms by default
- Improve Simulator stability
- Add "Auto play" option for Simulator

# 2.6.6

- Rename `PointSTM` to `FocusSTM`
- Add `AUTDSetSoundSpeedFromTemp` in capi
- (internal) refactor to improve readability

# 2.6.5

- Flatten `Geometry`
- Fix [#48](https://github.com/shinolab/autd3/issues/48)

# 2.6.4

- Fix [#46](https://github.com/shinolab/autd3/issues/46)
- Fix [#47](https://github.com/shinolab/autd3/issues/47)

# 2.6.3

- Change sound speed configuration API
- Functions that can fail now return false instead of an exception
  - C API has also been changed
- Fix [#45](https://github.com/shinolab/autd3/issues/45)

# 2.6.2

- Remove `Controller::check_trials`, add `Controllse::set_ack_check_timeout` instead
- Add `driver::Driver` class to drive old firmware
- Change `gain::TransducerTest` API

# 2.6.1

- Fix [#44](https://github.com/shinolab/autd3/issues/44)

# 2.6.0

- Fix [#43](https://github.com/shinolab/autd3/issues/43)
- `MOD_SAMPLING_FREQ_DIV_MIN`, `POINT_STM_SAMPLING_FREQ_DIV_MIN`, `GAIN_STM_SAMPLING_FREQ_DIV_MIN`, `GAIN_STM_LEGACY_SAMPLING_FREQ_DIV_MIN`, and `SILENCER_CYCLE_MIN` are halved

# 2.5.2

- Fix [#37](https://github.com/shinolab/autd3/issues/37)
- Fix [#42](https://github.com/shinolab/autd3/issues/42)
- Change phase unit to radian
- Add stream operator to `Controller`
- Add `Controller::send_async` and `autd3::async` to send data asynchronously
- `Controller::synchronize()`, `Controller::update_flag()`, `Controller::clear()`, and `Controller::stop()` functions are now deprecated
  - Send `autd3::synchronize`, `autd3::update_flag`, `autd3::clear`, and `autd3::stop` instead

# 2.5.1

- Fix [#38](https://github.com/shinolab/autd3/issues/38)
- Fix [#39](https://github.com/shinolab/autd3/issues/39)
- Fix [#40](https://github.com/shinolab/autd3/issues/40)
- Fix [#41](https://github.com/shinolab/autd3/issues/41)
- Add simulator for Unity

# 2.5.0

- Rename `AUTDServer` to `TwinCATAUTDServer`
- Add `SOEMAUTDServer` and `link::RemoteSOEM`
- Add Windows arm support
- Fix [#36](https://github.com/shinolab/autd3/issues/36)
- Add log settings in SOEM Link CAPI
- Remove `port` and `ip` settings from Simulator

# 2.4.5

- Change unit of sound speed from m/s to mm/s
- Add `use_meter` and `use_left_handed` options to `Simulator`
- Change `Holo` constraint API

# 2.4.4

- Change default EtherCAT interval 500us to 1ms
- Improve `link::SOEM` performance
- [AUTD3Sharp] Change API to improve consistency with the C++ version
- [pyautd3] Change API to improve consistency with the C++ version

# 2.4.3

- Embed font into GeometryViewer and Simulator
- Embed model into GeometryViewer

# 2.4.2

- win-x86 is no more supported
- Fix [#30](https://github.com/shinolab/autd3/issues/30)
- Fix minor bugs

# 2.4.1

- Add `extra::simulator::Simulator`
- Rename `link::Emulator` to `link::Simulator`

# 2.4.0

- Add `GeometryViewer`
- Improve performance of `link::SOEM` on Windows
- Update maximum pattern size of `GaimSTM` in legacy mode to 2048
- Add `link::Bundle` and `link::Debug`
- Add `extra::firmware-emulator`
- Add `SoftwareSTM`
- Add `gain::TransducerTest`
- Add `modulation::LPF`
- Add `ArrayFireBackend` (experimental)
- Fix [#25](https://github.com/shinolab/autd3/issues/25), [#26](https://github.com/shinolab/autd3/issues/26)
- Update firmware to v2.4

# 2.3.1

- Remove the first argument (`Geometry&`) of a `link::Emulator` constructor
- Remove the first argument (interface name) and the second argument (number of devices) of a `link::SOEM` constructor
- (internal) `link::open` now requires `Geometry&`

# 2.3.0

- Add `SyncMode` setting to `link::SOEM` to address #20
  - Remove `cycle_ticks` parameter, add `send_cycle` and `sync0_cycle` instead
- `MOD_SAMPLING_FREQ_DIV_MIN`, `STM_SAMPLING_FREQ_DIV_MIN`, and `SILENCER_CYCLE_MIN` are halved
- Update firmware to v2.3

# 2.2.2

- Change the whole API; this library is no more using a template to change the Transducer mode
- Add `gain::holo::LSSGreedy` and `gain::holo::APO`

# 2.2.1

- Remove a `check_ack` flag, and add a `check_trials` parameter instead
  - `check_ack = true` equals to `check_trials = 50` and `check_ack = false`
    equals to `check_trials = 0`
- Add `send_interval` parameter
  - default is 1
- Remove a `sound_speed` parameter from `AUTDGetWavelength` in C-API
- Remove `GaussNewton` and `GradientDescent`

# 2.2.0

- Remove `AUTDSendHeader`, `AUTDSendBody`, and `AUTDSend` in C-API, which are now merged into `AUTDSend`
- Remove `cycle_ticks` parameters in `link::TwinCAT` and `link::RemoteTwinCAT`,
  which are no more required
- (internal) Remove `cycle_ticks` method from `link::Link`
- Update firmware to v2.2

# 2.1.0

- Rename `Controller` to `ControllerX`, and `Controller` is now an alias of `ControllerX<LegacyTransducer>`
- Add `NormalPhaseTransducer`
- Fix `SineLegacy`
- Fix firmware version when using v1.x firmware
- Add `Mode` configuration in `GainSTM`
- Add `mod_delay` configuration in `Transducer`
- Update firmware to v2.1

# 2.0.3

- Fix `AUTDSetSoundSpeed` in C-API

# 2.0.2

- Add `DynamicTransducer` for C-API
- Remove legacy C-API library
- Change `AmplitudeConstraint` API in Holo Gain in C-API
- Fix `wavelength` and `wavenumber` of `NormalTransducer`

# 2.0.1

- Fix C-API
- Add `objective` parameter to `gain::holo::Greedy`
- Fix a bug in sending modulation and gain separately
- Change Silencer API<|MERGE_RESOLUTION|>--- conflicted
+++ resolved
@@ -5,11 +5,8 @@
 - Rename `autd3-traits` to `autd3-derive`
 - Add C# documentation
   - Fix [#90](https://github.com/shinolab/autd3/issues/90): [C#] Poor documentation
-<<<<<<< HEAD
 - Fix [#135](https://github.com/shinolab/autd3/issues/135): Compile error of 'autd3-backend-cuda v14.2.2'
-=======
 - Fix [#137](https://github.com/shinolab/autd3/issues/137): ninja is needed when build cpp examples on Windows
->>>>>>> aea32b2c
 
 # 14.2.2
 
