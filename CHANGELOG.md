--- conflicted
+++ resolved
@@ -1,10 +1,7 @@
 # 15.1.3
 
-<<<<<<< HEAD
 - Fix [#176](https://github.com/shinolab/autd3/issues/176): [C++] modulation::Cache can cause errors due to double free
-=======
 - Fix [#177](https://github.com/shinolab/autd3/issues/177): [C++] Avoid unnecessary copying in gain::Cache
->>>>>>> b32d2ee7
 
 # 15.1.2
 
