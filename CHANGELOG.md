# 14.1.0

<<<<<<< HEAD
- Fix [#108](https://github.com/shinolab/autd3/issues/108): OsalTimer on macOS causes segmentation fault
=======
- Fix [#93](https://github.com/shinolab/autd3/issues/93): pyautd3 package contains unnecessary dynamic libraries
- Fix [#94](https://github.com/shinolab/autd3/issues/94): pyautd3 library should clarify its dependence on numpy

>>>>>>> 2e2611d8

# 14.0.1

- Fix [#107](https://github.com/shinolab/autd3/issues/107): There is no with_sampling_frequency method in FocusSTM and GainSTM in pyautd3
- Add sampling frequency option to `Wav` modulation in capi

# 14.0.0

- Fix [#84](https://github.com/shinolab/autd3/issues/84): AUTD Server should not require wpcap.dll
- Fix [#85](https://github.com/shinolab/autd3/issues/85): Dockerfile in doc is broken
- Fix [#86](https://github.com/shinolab/autd3/issues/86): Remove bindgen dependency from autd3-link-soem
- Fix [#87](https://github.com/shinolab/autd3/issues/87): Firmware version from Simulator is invalid in macOS
- Fix [#88](https://github.com/shinolab/autd3/issues/88): [Rust] Poor documentation
- Fix [#92](https://github.com/shinolab/autd3/issues/92): Support modulation::Radiation in C++/C#/Python
- Fix [#95](https://github.com/shinolab/autd3/issues/95): Poor typing in pyautd3
- Fix [#96](https://github.com/shinolab/autd3/issues/96): sudo pip is not recommended
- Fix [#97](https://github.com/shinolab/autd3/issues/97): Can AMS Net Id be displayed on terminal?
- Fix [#99](https://github.com/shinolab/autd3/issues/99): Add gain::Grouped support in lightweight mode
- Fix [#100](https://github.com/shinolab/autd3/issues/100): AUTD Server application should show License
- Fix [#102](https://github.com/shinolab/autd3/issues/102): error message when given an Interface name and no AUTD3 device is not found is a bit strange
- Fix [#103](https://github.com/shinolab/autd3/issues/103): warning: variable does not need to be mutable in tests
- Fix [#104](https://github.com/shinolab/autd3/issues/104): dependency on autd3-protobuf should be optional because it requires additional libraries to build and is not necessary for basic usage
- Fix [#105](https://github.com/shinolab/autd3/issues/105): pyautd3 cannot be used on macOS
- Fix [#106](https://github.com/shinolab/autd3/issues/106): tuple of Clear and Synchronize can be sent, but it must be not allowed
- Add plotters backend for `autd3-link-monitor` and make it default

# 13.0.0

- Remove `SinePressure`, add `RadiationPressure` instead
- Adopt gRPC for more stable remote communication
- Integrated SOEMAUTDServer/TwinCATAUTDServer/simulator into AUTD server app
- Send `Clear` and `Synchronize` in `open` automatically

# 12.3.1

- Fix [#82](https://github.com/shinolab/autd3/issues/82)
- Fix [#83](https://github.com/shinolab/autd3/issues/83)

# 12.3.0

- Fix [#81](https://github.com/shinolab/autd3/issues/81)
  - Raise minimum supported Python version to 3.9

# 12.2.0

- Add `send_async`
- Add `software_stm`
- Fix [#80](https://github.com/shinolab/autd3/issues/80)

# 12.1.1

- Fix [#78](https://github.com/shinolab/autd3/issues/78)
- Fix [#79](https://github.com/shinolab/autd3/issues/79)

# 12.1.0

- Fix [#76](https://github.com/shinolab/autd3/issues/76)
- Fix [#77](https://github.com/shinolab/autd3/issues/77)

# 12.0.0

- Fix [#75](https://github.com/shinolab/autd3/issues/75)

# 11.2.0

- Fix [#69](https://github.com/shinolab/autd3/issues/69)
- Fix [#70](https://github.com/shinolab/autd3/issues/70)
- Add `Bundle` link
- Add `Monitor` link
- Add `FIR` modulation
- Add `Transform` modulation
- Add `RawPCM` modulation
- Fix fluctuation when moving slice in simulator

# 11.1.0

- Fix [#68](https://github.com/shinolab/autd3/issues/68)
- Improve Simulator stability

# 11.0.2

- Fix [#74](https://github.com/shinolab/autd3/issues/74)

# 11.0.1

- minor fix

# 11.0.0

- Fix [#63](https://github.com/shinolab/autd3/issues/63)
- Fix [#64](https://github.com/shinolab/autd3/issues/64)
- Fix [#65](https://github.com/shinolab/autd3/issues/65)
- Fix [#67](https://github.com/shinolab/autd3/issues/67)
- Fix [#71](https://github.com/shinolab/autd3/issues/71)
- Fix [#72](https://github.com/shinolab/autd3/issues/72)

# 10.0.0

- Fix [#62](https://github.com/shinolab/autd3/issues/62)
- All codes are rewritten in Rust

# 9.0.1

- Minimize dependence on boost
- Add `link::RemoteSimulator` to capi

# 9.0.0

- AUTD Simulator can now be accessed over the network
  - Add `link::RemoteSimulator`
- Add logging and timeout options for all links 

# 8.5.0

- (internal) Refactor some modules and adopt Boost library

# 8.4.1

- Fix [#60](https://github.com/shinolab/autd3/issues/60)
- Fix [#61](https://github.com/shinolab/autd3/issues/61)

# 8.4.0

- Add default timeout option to `Link`

# 8.3.0

- Fix some minor bugs
- Add `timer_strategy` option for `link::SOEM`
  - `high_precision` is now deprecated
- (internal) Refactor some modules

# 8.2.0

- Move `Controller::set_sound_speed_from_temp` into `Geometry`
- Make `modulation::LPF` generic
- Add `modulation::Transform`
- Rename Normal mode to Advanced mode
- Rename `gain::holo::EVD` to `gain::holo::EVP`
- Remove `<<` operators
- Remove `ack_check_timeout` option, add `timeout` parameter to `send` function instead

# 8.1.2

- Fix [#59](https://github.com/shinolab/autd3/issues/59)

# 8.1.1

- Fix [#58](https://github.com/shinolab/autd3/issues/58)

# 8.1.0

- Introduce Semantic versioning
- Add thermal sensor option
- Add vivado lab edition supoprt for firmware update
- Add `link::Log`
- Add geometry transformation methods
- Remove async send methods
- Change `Controller::open` API
  - Add `Geometry::Builder` to create geometry

# 2.8.0

- Suppress midrange frequency noise

# 2.7.6

- Fix [#57](https://github.com/shinolab/autd3/issues/57)

# 2.7.5

- Fix [#37](https://github.com/shinolab/autd3/issues/37)

# 2.7.4

- Fix [#55](https://github.com/shinolab/autd3/issues/55)
- Fix [#56](https://github.com/shinolab/autd3/issues/56)

# 2.7.3

- Remove parameter from `FocusSTM`, `GainSTM`, and `gain::Grouped` constructor
- Remove `Driver` to drive old firmware
- Fix [#54](https://github.com/shinolab/autd3/issues/54)

# 2.7.2

- Fix [#52](https://github.com/shinolab/autd3/issues/52)
- Fix [#53](https://github.com/shinolab/autd3/issues/53)

# 2.7.1

- Fix [#51](https://github.com/shinolab/autd3/issues/51)
- Add `USE_SINGLE_FLOAT` option
- [Unity] Unity API now uses `float` instead of `double`

# 2.7.0 

- Fix [#50](https://github.com/shinolab/autd3/issues/50)
- Add `start_idx` and `finish_idx` to `STM`

# 2.6.8

- Fix [#49](https://github.com/shinolab/autd3/issues/49)
- Improve `Holo` gain performance

# 2.6.7

- Change `Controller::_send_interval` to 1ms by default
- Improve Simulator stability
- Add "Auto play" option for Simulator

# 2.6.6

- Rename `PointSTM` to `FocusSTM`
- Add `AUTDSetSoundSpeedFromTemp` in capi
- (internal) refactor to improve readability

# 2.6.5

- Flatten `Geometry`
- Fix [#48](https://github.com/shinolab/autd3/issues/48)

# 2.6.4

- Fix [#46](https://github.com/shinolab/autd3/issues/46)
- Fix [#47](https://github.com/shinolab/autd3/issues/47)

# 2.6.3

- Change sound speed configuration API
- Functions that can fail now return false instead of an exception
  - C API has also been changed
- Fix [#45](https://github.com/shinolab/autd3/issues/45)

# 2.6.2

- Remove `Controller::check_trials`, add `Controllse::set_ack_check_timeout` instead
- Add `driver::Driver` class to drive old firmware
- Change `gain::TransducerTest` API

# 2.6.1

- Fix [#44](https://github.com/shinolab/autd3/issues/44)

# 2.6.0

- Fix [#43](https://github.com/shinolab/autd3/issues/43)
- `MOD_SAMPLING_FREQ_DIV_MIN`, `POINT_STM_SAMPLING_FREQ_DIV_MIN`, `GAIN_STM_SAMPLING_FREQ_DIV_MIN`, `GAIN_STM_LEGACY_SAMPLING_FREQ_DIV_MIN`, and `SILENCER_CYCLE_MIN` are halved

# 2.5.2

- Fix [#37](https://github.com/shinolab/autd3/issues/37)
- Fix [#42](https://github.com/shinolab/autd3/issues/42)
- Change phase unit to radian
- Add stream operator to `Controller`
- Add `Controller::send_async` and `autd3::async` to send data asynchronously
- `Controller::synchronize()`, `Controller::update_flag()`, `Controller::clear()`, and `Controller::stop()` functions are now deprecated
  - Send `autd3::synchronize`, `autd3::update_flag`, `autd3::clear`, and `autd3::stop` instead

# 2.5.1

- Fix [#38](https://github.com/shinolab/autd3/issues/38)
- Fix [#39](https://github.com/shinolab/autd3/issues/39)
- Fix [#40](https://github.com/shinolab/autd3/issues/40)
- Fix [#41](https://github.com/shinolab/autd3/issues/41)
- Add simulator for Unity

# 2.5.0

- Rename `AUTDServer` to `TwinCATAUTDServer`
- Add `SOEMAUTDServer` and `link::RemoteSOEM`
- Add Windows arm support
- Fix [#36](https://github.com/shinolab/autd3/issues/36)
- Add log settings in SOEM Link CAPI
- Remove `port` and `ip` settings from Simulator

# 2.4.5

- Change unit of sound speed from m/s to mm/s
- Add `use_meter` and `use_left_handed` options to `Simulator`
- Change `Holo` constraint API

# 2.4.4

- Change default EtherCAT interval 500us to 1ms
- Improve `link::SOEM` performance
- [AUTD3Sharp] Change API to improve consistency with the C++ version
- [pyautd3] Change API to improve consistency with the C++ version

# 2.4.3

- Embed font into GeometryViewer and Simulator
- Embed model into GeometryViewer

# 2.4.2

- win-x86 is no more supported
- Fix [#30](https://github.com/shinolab/autd3/issues/30)
- Fix minor bugs

# 2.4.1

- Add `extra::simulator::Simulator`
- Rename `link::Emulator` to `link::Simulator`

# 2.4.0

- Add `GeometryViewer`
- Improve performance of `link::SOEM` on Windows
- Update maximum pattern size of `GaimSTM` in legacy mode to 2048
- Add `link::Bundle` and `link::Debug`
- Add `extra::firmware-emulator`
- Add `SoftwareSTM`
- Add `gain::TransducerTest`
- Add `modulation::LPF`
- Add `ArrayFireBackend` (experimental)
- Fix [#25](https://github.com/shinolab/autd3/issues/25), [#26](https://github.com/shinolab/autd3/issues/26)
- Update firmware to v2.4

# 2.3.1

- Remove the first argument (`Geometry&`) of a `link::Emulator` constructor
- Remove the first argument (interface name) and the second argument (number of devices) of a `link::SOEM` constructor
- (internal) `link::open` now requires `Geometry&`

# 2.3.0

- Add `SyncMode` setting to `link::SOEM` to address #20
  - Remove `cycle_ticks` parameter, add `send_cycle` and `sync0_cycle` instead
- `MOD_SAMPLING_FREQ_DIV_MIN`, `STM_SAMPLING_FREQ_DIV_MIN`, and `SILENCER_CYCLE_MIN` are halved
- Update firmware to v2.3

# 2.2.2

- Change the whole API; this library is no more using a template to change the Transducer mode
- Add `gain::holo::LSSGreedy` and `gain::holo::APO`

# 2.2.1

- Remove a `check_ack` flag, and add a `check_trials` parameter instead
  - `check_ack = true` equals to `check_trials = 50` and `check_ack = false`
    equals to `check_trials = 0`
- Add `send_interval` parameter
  - default is 1
- Remove a `sound_speed` parameter from `AUTDGetWavelength` in C-API
- Remove `GaussNewton` and `GradientDescent`

# 2.2.0

- Remove `AUTDSendHeader`, `AUTDSendBody`, and `AUTDSend` in C-API, which are now merged into `AUTDSend`
- Remove `cycle_ticks` parameters in `link::TwinCAT` and `link::RemoteTwinCAT`,
  which are no more required
- (internal) Remove `cycle_ticks` method from `link::Link`
- Update firmware to v2.2

# 2.1.0

- Rename `Controller` to `ControllerX`, and `Controller` is now an alias of `ControllerX<LegacyTransducer>`
- Add `NormalPhaseTransducer`
- Fix `SineLegacy`
- Fix firmware version when using v1.x firmware
- Add `Mode` configuration in `GainSTM`
- Add `mod_delay` configuration in `Transducer`
- Update firmware to v2.1

# 2.0.3

- Fix `AUTDSetSoundSpeed` in C-API

# 2.0.2

- Add `DynamicTransducer` for C-API
- Remove legacy C-API library
- Change `AmplitudeConstraint` API in Holo Gain in C-API
- Fix `wavelength` and `wavenumber` of `NormalTransducer`

# 2.0.1

- Fix C-API
- Add `objective` parameter to `gain::holo::Greedy`
- Fix a bug in sending modulation and gain separately
- Change Silencer API<|MERGE_RESOLUTION|>--- conflicted
+++ resolved
@@ -1,12 +1,8 @@
 # 14.1.0
 
-<<<<<<< HEAD
-- Fix [#108](https://github.com/shinolab/autd3/issues/108): OsalTimer on macOS causes segmentation fault
-=======
 - Fix [#93](https://github.com/shinolab/autd3/issues/93): pyautd3 package contains unnecessary dynamic libraries
 - Fix [#94](https://github.com/shinolab/autd3/issues/94): pyautd3 library should clarify its dependence on numpy
-
->>>>>>> 2e2611d8
+- Fix [#108](https://github.com/shinolab/autd3/issues/108): OsalTimer on macOS causes segmentation fault
 
 # 14.0.1
 
