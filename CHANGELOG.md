--- conflicted
+++ resolved
@@ -2,14 +2,11 @@
 
 - Update firmware to v4.0.1
   - Fix [#228](https://github.com/shinolab/autd3/issues/228): Debug output index is not cleared by Clear
-<<<<<<< HEAD
 - Rename `SamplingConfiguration::new_with_*` to `SamplingConfiguration::from_*`
 - Rename `EmitIntensity::new_with_*` to `EmitIntensity::with_*`
 - Change `ConfigureDebugOutputIdx` API
   - Fix [#229](https://github.com/shinolab/autd3/issues/229): Add tests for ConfigureDebugOutoutIdx
-=======
 - Fix [#234](https://github.com/shinolab/autd3/issues/234): cannot use autd3-link-soem with Utf8Error
->>>>>>> f5864419
 
 # 17.0.3
 
