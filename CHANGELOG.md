--- conflicted
+++ resolved
@@ -1,11 +1,8 @@
 # 16.1.0
 
-<<<<<<< HEAD
 - `modulation::Square` with out of range duty ratio now return Err
 - Fix [#212](https://github.com/shinolab/autd3/issues/212): unity-linux and unity-mac packages are not published
-=======
 - Fix [#213](https://github.com/shinolab/autd3/issues/213): simulator settings file can not be saved on unity
->>>>>>> 181aab0e
 
 # 16.0.3
 
