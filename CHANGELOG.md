--- conflicted
+++ resolved
@@ -1,12 +1,7 @@
-<<<<<<< HEAD
 # 15.3.0
 
 - Raise minimum supported Python version to 3.10
-=======
-# 15.2.2
-
 - Fix [#195](https://github.com/shinolab/autd3/issues/195): missing setter for speed of sound in Geometry for C++/C#/Python
->>>>>>> ee09aa8f
 
 # 15.2.1
 
