/*
 * File: controller.rs
 * Project: src
 * Created Date: 27/04/2022
 * Author: Shun Suzuki
 * -----
<<<<<<< HEAD
 * Last Modified: 17/09/2023
=======
 * Last Modified: 19/09/2023
>>>>>>> 3943a392
 * Modified By: Shun Suzuki (suzuki@hapis.k.u-tokyo.ac.jp)
 * -----
 * Copyright (c) 2022-2023 Shun Suzuki. All rights reserved.
 *
 */

use std::{collections::HashMap, hash::Hash, time::Duration};

use autd3_driver::{
    cpu::{RxDatagram, TxDatagram},
    datagram::{Clear, Datagram, Synchronize, UpdateFlags},
    error::AUTDInternalError,
    firmware_version::FirmwareInfo,
    fpga::FPGAInfo,
    geometry::{
        AdvancedPhaseTransducer, AdvancedTransducer, Device, Geometry, IntoDevice,
        LegacyTransducer, Transducer,
    },
    link::Link,
    operation::{Operation, OperationHandler},
};

use crate::{
    error::{AUTDError, ReadFirmwareInfoState},
    link::NullLink,
    software_stm::SoftwareSTM,
};

/// Builder for `Controller`
pub struct ControllerBuilder<T: Transducer> {
    devices: Vec<Device<T>>,
}

impl<T: Transducer> Default for ControllerBuilder<T> {
    fn default() -> Self {
        Self::new()
    }
}

impl<T: Transducer> ControllerBuilder<T> {
    fn new() -> ControllerBuilder<T> {
        Self { devices: vec![] }
    }

    /// Add device
    pub fn add_device<D: IntoDevice<T>>(mut self, dev: D) -> Self {
        self.devices.push(dev.into_device(self.devices.len()));
        self
    }

    /// Open controller
    pub fn open_with<L: Link<T>>(self, link: L) -> Result<Controller<T, L>, AUTDError> {
        Controller::open_impl(Geometry::<T>::new(self.devices), link)
    }

    fn convert<T2: Transducer>(self) -> ControllerBuilder<T2> {
        ControllerBuilder {
            devices: self
                .devices
                .iter()
                .map(|dev| {
                    Device::new(
                        dev.idx(),
                        dev.iter()
                            .map(|tr| T2::new(tr.local_idx(), *tr.position(), *tr.rotation()))
                            .collect(),
                    )
                })
                .collect(),
        }
    }
}

impl ControllerBuilder<LegacyTransducer> {
    pub fn advanced(self) -> ControllerBuilder<AdvancedTransducer> {
        self.convert()
    }

    pub fn advanced_phase(self) -> ControllerBuilder<AdvancedPhaseTransducer> {
        self.convert()
    }
}

impl ControllerBuilder<AdvancedTransducer> {
    pub fn legacy(self) -> ControllerBuilder<LegacyTransducer> {
        self.convert()
    }

    pub fn advanced_phase(self) -> ControllerBuilder<AdvancedPhaseTransducer> {
        self.convert()
    }
}

impl ControllerBuilder<AdvancedPhaseTransducer> {
    pub fn advanced(self) -> ControllerBuilder<AdvancedTransducer> {
        self.convert()
    }

    pub fn legacy(self) -> ControllerBuilder<LegacyTransducer> {
        self.convert()
    }
}

/// Controller for AUTD
pub struct Controller<T: Transducer, L: Link<T>> {
    link: L,
    geometry: Geometry<T>,
    tx_buf: TxDatagram,
    rx_buf: RxDatagram,
}

impl Controller<LegacyTransducer, NullLink> {
    /// Create Controller builder
    pub fn builder() -> ControllerBuilder<LegacyTransducer> {
        ControllerBuilder::<LegacyTransducer>::new()
    }
}

#[allow(clippy::type_complexity)]
pub struct GroupGuard<
    'a,
    K: Hash + Eq + Clone,
    T: Transducer,
    L: Link<T>,
    F: Fn(&Device<T>) -> Option<K>,
> {
    cnt: &'a mut Controller<T, L>,
    f: F,
    timeout: Option<Duration>,
    op: HashMap<K, (Box<dyn Operation<T>>, Box<dyn Operation<T>>)>,
}

impl<'a, K: Hash + Eq + Clone, T: Transducer, L: Link<T>, F: Fn(&Device<T>) -> Option<K>>
    GroupGuard<'a, K, T, L, F>
{
    pub fn set<D: Datagram<T>>(mut self, k: K, d: D) -> Result<Self, AUTDInternalError>
    where
        D::O1: 'static,
        D::O2: 'static,
    {
        self.timeout = match (self.timeout, d.timeout()) {
            (None, None) => None,
            (None, Some(t)) => Some(t),
            (Some(t), None) => Some(t),
            (Some(t1), Some(t2)) => Some(t1.max(t2)),
        };
        let (op1, op2) = d.operation()?;
        self.op.insert(k, (Box::new(op1), Box::new(op2)));
        Ok(self)
    }

    #[doc(hidden)]
    pub fn set_boxed_op(
        mut self,
        k: K,
        op1: Box<dyn autd3_driver::operation::Operation<T>>,
        op2: Box<dyn autd3_driver::operation::Operation<T>>,
        timeout: Option<Duration>,
    ) -> Result<Self, AUTDInternalError> {
        self.timeout = match (self.timeout, timeout) {
            (None, None) => None,
            (None, Some(t)) => Some(t),
            (Some(t), None) => Some(t),
            (Some(t1), Some(t2)) => Some(t1.max(t2)),
        };
        self.op.insert(k, (op1, op2));
        Ok(self)
    }

    pub fn send(mut self) -> Result<bool, AUTDInternalError> {
        let timeout = self.timeout.unwrap_or(self.cnt.link.timeout());

        let enable_flags_store = self
            .cnt
            .geometry
            .iter()
            .map(|dev| dev.enable)
            .collect::<Vec<_>>();

        let enable_flags_map: HashMap<K, Vec<bool>> = self
            .op
            .keys()
            .map(|k| {
                (
                    k.clone(),
                    self.cnt
                        .geometry
                        .iter()
                        .map(|dev| {
                            if !dev.enable {
                                return false;
                            }
                            if let Some(kk) = (self.f)(dev) {
                                kk == *k
                            } else {
                                false
                            }
                        })
                        .collect(),
                )
            })
            .collect();

        self.op.iter_mut().try_for_each(|(k, (op1, op2))| {
            self.cnt.geometry_mut().iter_mut().for_each(|dev| {
                dev.enable = enable_flags_map[k][dev.idx()];
            });
            OperationHandler::init(op1, op2, &self.cnt.geometry)
        })?;

        let r = loop {
            self.op.iter_mut().try_for_each(|(k, (op1, op2))| {
                self.cnt.geometry_mut().iter_mut().for_each(|dev| {
                    dev.enable = enable_flags_map[k][dev.idx()];
                });
                OperationHandler::pack(op1, op2, &self.cnt.geometry, &mut self.cnt.tx_buf)
            })?;

            if !self
                .cnt
                .link
                .send_receive(&self.cnt.tx_buf, &mut self.cnt.rx_buf, timeout)?
            {
                break false;
            }
            if self.op.iter_mut().all(|(k, (op1, op2))| {
                self.cnt.geometry_mut().iter_mut().for_each(|dev| {
                    dev.enable = enable_flags_map[k][dev.idx()];
                });
                OperationHandler::is_finished(op1, op2, &self.cnt.geometry)
            }) {
                break true;
            }
            if timeout.is_zero() {
                std::thread::sleep(Duration::from_millis(1));
            }
        };

        self.cnt
            .geometry
            .iter_mut()
            .zip(enable_flags_store.iter())
            .for_each(|(dev, &enable)| dev.enable = enable);

        Ok(r)
    }
}

impl<T: Transducer, L: Link<T>> Controller<T, L> {
    #[doc(hidden)]
    pub fn open_impl(geometry: Geometry<T>, link: L) -> Result<Controller<T, L>, AUTDError> {
        let mut link = link;
        link.open(&geometry)?;
        let num_devices = geometry.num_devices();
        let tx_buf = TxDatagram::new(num_devices);
        let mut cnt = Controller {
            link,
            geometry,
            tx_buf,
            rx_buf: RxDatagram::new(num_devices),
        };
        cnt.send(UpdateFlags::new())?;
        cnt.send(Clear::new())?;
        cnt.send(Synchronize::new())?;
        Ok(cnt)
    }

    /// get geometry
    pub const fn geometry(&self) -> &Geometry<T> {
        &self.geometry
    }

    /// get geometry mutably
    pub fn geometry_mut(&mut self) -> &mut Geometry<T> {
        &mut self.geometry
    }

    /// get link
    pub const fn link(&self) -> &L {
        &self.link
    }

    /// get link mutably
    pub fn link_mut(&self) -> &L {
        &self.link
    }

    /// Send data to the devices
    ///
    /// # Arguments
    ///
    /// * `s` - Datagram
    ///
    /// # Returns
    ///
    /// * `Ok(true)` - It is confirmed that the data has been successfully transmitted
    /// * `Ok(false)` - There are no errors, but it is unclear whether the data has been sent reliably or not
    ///
    pub fn send<S: Datagram<T>>(&mut self, s: S) -> Result<bool, AUTDError> {
        let timeout = s.timeout().unwrap_or(self.link.timeout());

        let (mut op1, mut op2) = s.operation()?;
        OperationHandler::init(&mut op1, &mut op2, &self.geometry)?;
        loop {
            OperationHandler::pack(&mut op1, &mut op2, &self.geometry, &mut self.tx_buf)?;

            if !self
                .link
                .send_receive(&self.tx_buf, &mut self.rx_buf, timeout)?
            {
                return Ok(false);
            }
            if OperationHandler::is_finished(&mut op1, &mut op2, &self.geometry) {
                break;
            }
            if timeout.is_zero() {
                std::thread::sleep(Duration::from_millis(1));
            }
        }
        Ok(true)
    }

    #[must_use]
    pub fn group<K: Hash + Eq + Clone, F: Fn(&Device<T>) -> Option<K>>(
        &mut self,
        f: F,
    ) -> GroupGuard<K, T, L, F> {
        GroupGuard {
            cnt: self,
            f,
            timeout: None,
            op: HashMap::new(),
        }
    }

    /// Send data to the devices asynchronously
    ///
    /// # Arguments
    ///
    /// * `s` - Datagram
    ///
    /// # Returns
    ///
    /// * `Ok(true)` - It is confirmed that the data has been successfully transmitted
    /// * `Ok(false)` - There are no errors, but it is unclear whether the data has been sent reliably or not
    ///
    pub async fn send_async<S: Datagram<T>>(&mut self, s: S) -> Result<bool, AUTDError> {
        async { self.send(s) }.await
    }

    // Close connection
    pub fn close(&mut self) -> Result<bool, AUTDError> {
        if !self.link.is_open() {
            return Ok(false);
        }
        let res = true;
        let res = self.send(Stop::new())?;
        let res = res & self.send(Clear::new())?;
        self.link.close()?;
        Ok(res)
    }

    /// Get firmware information
    ///
    /// # Returns
    ///
    /// * `Ok(Vec<FirmwareInfo>)` - List of firmware information
    ///
    pub fn firmware_infos(&mut self) -> Result<Vec<FirmwareInfo>, AUTDError> {
        let mut op = autd3_driver::operation::FirmInfoOp::default();
        let mut null_op = autd3_driver::operation::NullOp::default();

        OperationHandler::init(&mut op, &mut null_op, &self.geometry)?;

        OperationHandler::pack(&mut op, &mut null_op, &self.geometry, &mut self.tx_buf)?;
        if !self
            .link
            .send_receive(&self.tx_buf, &mut self.rx_buf, Duration::from_millis(200))?
        {
            return Err(AUTDError::ReadFirmwareInfoFailed(ReadFirmwareInfoState(
                self.link.check(&self.tx_buf, &mut self.rx_buf),
            )));
        }
        let cpu_versions = self.rx_buf.iter().map(|rx| rx.data).collect::<Vec<_>>();

        OperationHandler::pack(&mut op, &mut null_op, &self.geometry, &mut self.tx_buf)?;
        if !self
            .link
            .send_receive(&self.tx_buf, &mut self.rx_buf, Duration::from_millis(200))?
        {
            return Err(AUTDError::ReadFirmwareInfoFailed(ReadFirmwareInfoState(
                self.link.check(&self.tx_buf, &mut self.rx_buf),
            )));
        }
        let cpu_versions_minor = self.rx_buf.iter().map(|rx| rx.data).collect::<Vec<_>>();

        OperationHandler::pack(&mut op, &mut null_op, &self.geometry, &mut self.tx_buf)?;
        if !self
            .link
            .send_receive(&self.tx_buf, &mut self.rx_buf, Duration::from_millis(200))?
        {
            return Err(AUTDError::ReadFirmwareInfoFailed(ReadFirmwareInfoState(
                self.link.check(&self.tx_buf, &mut self.rx_buf),
            )));
        }
        let fpga_versions = self.rx_buf.iter().map(|rx| rx.data).collect::<Vec<_>>();

        OperationHandler::pack(&mut op, &mut null_op, &self.geometry, &mut self.tx_buf)?;
        if !self
            .link
            .send_receive(&self.tx_buf, &mut self.rx_buf, Duration::from_millis(200))?
        {
            return Err(AUTDError::ReadFirmwareInfoFailed(ReadFirmwareInfoState(
                self.link.check(&self.tx_buf, &mut self.rx_buf),
            )));
        }
        let fpga_versions_minor = self.rx_buf.iter().map(|rx| rx.data).collect::<Vec<_>>();

        OperationHandler::pack(&mut op, &mut null_op, &self.geometry, &mut self.tx_buf)?;
        if !self
            .link
            .send_receive(&self.tx_buf, &mut self.rx_buf, Duration::from_millis(200))?
        {
            return Err(AUTDError::ReadFirmwareInfoFailed(ReadFirmwareInfoState(
                self.link.check(&self.tx_buf, &mut self.rx_buf),
            )));
        }
        let fpga_functions = self.rx_buf.iter().map(|rx| rx.data).collect::<Vec<_>>();

        OperationHandler::pack(&mut op, &mut null_op, &self.geometry, &mut self.tx_buf)?;
        self.link
            .send_receive(&self.tx_buf, &mut self.rx_buf, Duration::from_millis(200))?;

        Ok((0..self.geometry.num_devices())
            .map(|i| {
                FirmwareInfo::new(
                    i,
                    cpu_versions[i],
                    cpu_versions_minor[i],
                    fpga_versions[i],
                    fpga_versions_minor[i],
                    fpga_functions[i],
                )
            })
            .collect())
    }

    /// Get FPGA information
    ///
    /// # Returns
    ///
    /// * `Ok(Vec<FPGAInfo>)` - List of FPGA information
    ///
    pub fn fpga_info(&mut self) -> Result<Vec<FPGAInfo>, AUTDError> {
        self.link.receive(&mut self.rx_buf)?;
        Ok(self.rx_buf.iter().map(FPGAInfo::from).collect())
    }

    /// Start software Spatio-Temporal Modulation
    ///
    /// # Arguments
    ///
    /// * `callback` - Callback function called specified interval. If this callback returns false, the STM finish.
    ///
    pub fn software_stm<
        F: FnMut(&mut Controller<T, L>, usize, std::time::Duration) -> bool + Send + 'static,
    >(
        &mut self,
        callback: F,
    ) -> SoftwareSTM<T, L, F> {
        SoftwareSTM::new(self, callback)
    }
}

#[cfg(test)]
mod tests {
    use crate::{
        autd3_device::AUTD3,
        link::Test,
        prelude::{Focus, Sine},
    };

    use autd3_driver::{
        acoustics::{propagate, Complex, Sphere},
        datagram::{
            Amplitudes, FocusSTM, Gain, GainFilter, GainSTM, Modulation, Silencer, Stop,
            Synchronize,
        },
        defined::{float, PI},
        fpga::LegacyDrive,
        geometry::Vector3,
        operation::GainSTMMode,
    };

    use super::*;

    #[test]
    fn group() {
        let mut autd = Controller::builder()
            .add_device(AUTD3::new(Vector3::zeros(), Vector3::zeros()))
            .add_device(AUTD3::new(Vector3::zeros(), Vector3::zeros()))
            .add_device(AUTD3::new(Vector3::zeros(), Vector3::zeros()))
            .open_with(Test::new())
            .unwrap();

        for dev in autd.geometry_mut().iter_mut() {
            dev.force_fan = true;
        }

        autd.group(|dev| match dev.idx() {
            0 => Some("0"),
            1 => Some("1"),
            _ => None,
        })
        .set("0", UpdateFlags::new())
        .unwrap()
        .send()
        .unwrap();

        assert!(autd.link().emulators()[0].fpga().is_force_fan());
        assert!(!autd.link().emulators()[1].fpga().is_force_fan());
        assert!(!autd.link().emulators()[2].fpga().is_force_fan());
    }

    #[test]
    fn basic_usage() {
        let mut autd = Controller::builder()
            .add_device(AUTD3::new(Vector3::zeros(), Vector3::zeros()))
            .open_with(Test::new())
            .unwrap();

        let firm_infos = autd.firmware_infos().unwrap();
        assert_eq!(firm_infos.len(), autd.geometry().num_devices());
        firm_infos.iter().for_each(|f| {
            assert_eq!(f.cpu_version(), "v3.0.2");
            assert_eq!(f.fpga_version(), "v3.0.2");
        });

        assert!(autd.link().emulators().iter().all(|cpu| {
            cpu.fpga()
                .duties_and_phases(0)
                .iter()
                .all(|&(d, p)| d == 0x0000 && p == 0x0000)
        }));
        assert!(autd.link().emulators().iter().all(|cpu| cpu
            .fpga()
            .cycles()
            .iter()
            .all(|&c| c == 0x1000)));
        assert!(autd
            .link()
            .emulators()
            .iter()
            .all(|cpu| cpu.fpga().modulation_cycle() == 2
                && cpu.fpga().modulation_frequency_division() == 40960
                && cpu.fpga().modulation().iter().all(|&m| m == 0x00)));

        let silencer = Silencer::default();
        autd.send(silencer).unwrap();

        let f = autd.geometry().center() + Vector3::new(0.0, 0.0, 150.0);
        let m = Sine::new(150);
        let g = Focus::new(f);

        autd.send((m, g)).unwrap();

        assert!(autd
            .link()
            .emulators()
            .iter()
            .all(|cpu| { cpu.fpga().is_legacy_mode() }));
        assert!(autd
            .link()
            .emulators()
            .iter()
            .all(|cpu| { !cpu.fpga().is_stm_mode() }));

        let base_tr = &autd.geometry()[0][0];
        let expect = (propagate::<Sphere>(
            base_tr.position(),
            &base_tr.z_direction(),
            0.,
            base_tr.wavenumber(autd.geometry()[0].sound_speed),
            &f,
        ) * Complex::new(
            0.,
            2. * PI * autd.link().emulators()[0].fpga().duties_and_phases(0)[0].1 as float
                / autd.link().emulators()[0].fpga().cycles()[0] as float,
        )
        .exp())
        .arg();

        autd.geometry()[0]
            .iter()
            .zip(
                autd.link()
                    .emulators()
                    .iter()
                    .flat_map(|cpu| cpu.fpga().duties_and_phases(0)),
            )
            .zip(
                autd.link()
                    .emulators()
                    .iter()
                    .flat_map(|cpu| cpu.fpga().cycles()),
            )
            .for_each(|((tr, (d, p)), c)| {
                let p = (propagate::<Sphere>(
                    tr.position(),
                    &tr.z_direction(),
                    0.,
                    tr.wavenumber(autd.geometry()[0].sound_speed),
                    &f,
                ) * Complex::new(0., 2. * PI * p as float / c as float).exp())
                .arg();
                assert_eq!(d, c >> 1);
                assert_approx_eq::assert_approx_eq!(p, expect, 2. * PI / 256.);
            });

        let expect_mod = {
            m.calc()
                .unwrap()
                .iter()
                .map(|d| (d.clamp(0., 1.).asin() * 2.0 / PI * 255.0) as u8)
                .collect::<Vec<_>>()
        };
        autd.link().emulators().iter().for_each(|cpu| {
            assert_eq!(cpu.fpga().modulation().len(), expect_mod.len());
            cpu.fpga()
                .modulation()
                .iter()
                .zip(expect_mod.iter())
                .for_each(|(a, b)| assert_eq!(a, b));
        });

        autd.link().emulators().iter().for_each(|cpu| {
            assert_eq!(cpu.fpga().silencer_step(), 10);
        });

        autd.send(Stop::new()).unwrap();
        autd.link().emulators().iter().for_each(|cpu| {
            cpu.fpga().duties_and_phases(0).iter().for_each(|&(d, _)| {
                assert_eq!(d, 0x0000);
            })
        });

        autd.send(Clear::new()).unwrap();
        autd.link().emulators().iter().for_each(|cpu| {
            cpu.fpga().duties_and_phases(0).iter().for_each(|&(d, p)| {
                assert_eq!(d, 0x0000);
                assert_eq!(p, 0x0000);
            });
            cpu.fpga().cycles().iter().for_each(|&c| {
                assert_eq!(c, 0x1000);
            });
            assert_eq!(cpu.fpga().modulation_cycle(), 2);
            assert_eq!(cpu.fpga().modulation_frequency_division(), 40960);
            cpu.fpga().modulation().iter().for_each(|&m| {
                assert_eq!(m, 0x00);
            });
        });

        autd.close().unwrap();
    }

    #[test]
    fn freq_config() {
        let mut autd = Controller::builder()
            .advanced()
            .add_device(AUTD3::new(Vector3::zeros(), Vector3::zeros()))
            .open_with(Test::new())
            .unwrap();

        for tr in autd.geometry_mut()[0].iter_mut() {
            tr.set_cycle(2341).unwrap();
        }

        autd.send(Synchronize::new()).unwrap();

        autd.link().emulators().iter().for_each(|cpu| {
            cpu.fpga()
                .cycles()
                .iter()
                .for_each(|&c| assert_eq!(c, 2341))
        });

        autd.close().unwrap();
    }

    #[test]
    fn basic_usage_advanced() {
        let mut autd = Controller::builder()
            .advanced()
            .add_device(AUTD3::new(Vector3::zeros(), Vector3::zeros()))
            .add_device(AUTD3::new(
                Vector3::new(AUTD3::DEVICE_WIDTH, 0., 0.),
                Vector3::zeros(),
            ))
            .open_with(Test::new())
            .unwrap();

        assert!(autd.link().emulators().iter().all(|cpu| {
            cpu.fpga()
                .duties_and_phases(0)
                .iter()
                .all(|&(d, p)| d == 0x0000 && p == 0x0000)
        }));
        assert!(autd.link().emulators().iter().all(|cpu| cpu
            .fpga()
            .cycles()
            .iter()
            .all(|&c| { c == 0x1000 })));
        assert!(autd
            .link()
            .emulators()
            .iter()
            .all(|cpu| cpu.fpga().modulation_cycle() == 2
                && cpu.fpga().modulation_frequency_division() == 40960
                && cpu.fpga().modulation().iter().all(|&m| m == 0x00)));

        let silencer = Silencer::default();
        autd.send(silencer).unwrap();

        let f = autd.geometry().center() + Vector3::new(0.0, 0.0, 150.0);
        let m = Sine::new(150);
        let g = Focus::new(f);

        autd.send((m, g)).unwrap();

        assert!(autd
            .link()
            .emulators()
            .iter()
            .all(|cpu| { !cpu.fpga().is_legacy_mode() }));
        assert!(autd
            .link()
            .emulators()
            .iter()
            .all(|cpu| { !cpu.fpga().is_stm_mode() }));

        let base_tr = &autd.geometry()[0][0];
        let expect = (propagate::<Sphere>(
            base_tr.position(),
            &base_tr.z_direction(),
            0.,
            base_tr.wavenumber(autd.geometry()[0].sound_speed),
            &f,
        ) * Complex::new(
            0.,
            2. * PI * autd.link().emulators()[0].fpga().duties_and_phases(0)[0].1 as float
                / autd.link().emulators()[0].fpga().cycles()[0] as float,
        )
        .exp())
        .arg();

        let sound_speed = autd.geometry()[0].sound_speed;
        autd.geometry()
            .iter()
            .flat_map(|dev| dev.iter())
            .zip(
                autd.link()
                    .emulators()
                    .iter()
                    .flat_map(|cpu| cpu.fpga().duties_and_phases(0)),
            )
            .zip(
                autd.link()
                    .emulators()
                    .iter()
                    .flat_map(|cpu| cpu.fpga().cycles()),
            )
            .for_each(|((tr, (d, p)), c)| {
                let p = (propagate::<Sphere>(
                    tr.position(),
                    &tr.z_direction(),
                    0.,
                    tr.wavenumber(sound_speed),
                    &f,
                ) * Complex::new(0., 2. * PI * p as float / c as float).exp())
                .arg();
                assert_eq!(d, c >> 1);
                assert_approx_eq::assert_approx_eq!(p, expect, 2. * PI / 256.);
            });

        let expect_mod = {
            m.calc()
                .unwrap()
                .iter()
                .map(|d| (d.clamp(0., 1.).asin() * 2.0 / PI * 255.0) as u8)
                .collect::<Vec<_>>()
        };
        autd.link().emulators().iter().for_each(|cpu| {
            assert_eq!(cpu.fpga().modulation().len(), expect_mod.len());
            cpu.fpga()
                .modulation()
                .iter()
                .zip(expect_mod.iter())
                .for_each(|(a, b)| assert_eq!(a, b));
        });

        autd.link().emulators().iter().for_each(|cpu| {
            assert_eq!(cpu.fpga().silencer_step(), 10);
        });

        autd.send(Stop::new()).unwrap();
        autd.link().emulators().iter().for_each(|cpu| {
            cpu.fpga().duties_and_phases(0).iter().for_each(|&(d, _)| {
                assert_eq!(d, 0x0000);
            })
        });

        autd.send(Clear::new()).unwrap();
        autd.link().emulators().iter().for_each(|cpu| {
            cpu.fpga().duties_and_phases(0).iter().for_each(|&(d, p)| {
                assert_eq!(d, 0x0000);
                assert_eq!(p, 0x0000);
            });
            cpu.fpga().cycles().iter().for_each(|&c| {
                assert_eq!(c, 0x1000);
            });
            assert_eq!(cpu.fpga().modulation_cycle(), 2);
            assert_eq!(cpu.fpga().modulation_frequency_division(), 40960);
            cpu.fpga().modulation().iter().for_each(|&m| {
                assert_eq!(m, 0x00);
            });
        });

        autd.close().unwrap();
    }

    #[test]
    fn basic_usage_advanced_phase() {
        let mut autd = Controller::builder()
            .advanced_phase()
            .add_device(AUTD3::new(Vector3::zeros(), Vector3::zeros()))
            .add_device(AUTD3::new(
                Vector3::new(AUTD3::DEVICE_WIDTH, 0., 0.),
                Vector3::zeros(),
            ))
            .open_with(Test::new())
            .unwrap();

        autd.send(Clear::new()).unwrap();
        autd.send(Synchronize::new()).unwrap();

        assert!(autd.link().emulators().iter().all(|cpu| {
            cpu.fpga()
                .duties_and_phases(0)
                .iter()
                .all(|&(d, p)| d == 0x0000 && p == 0x0000)
        }));
        assert!(autd.link().emulators().iter().all(|cpu| cpu
            .fpga()
            .cycles()
            .iter()
            .all(|&c| c == 0x1000)));
        assert!(autd
            .link()
            .emulators()
            .iter()
            .all(|cpu| cpu.fpga().modulation_cycle() == 2
                && cpu.fpga().modulation_frequency_division() == 40960
                && cpu.fpga().modulation().iter().all(|&m| m == 0x00)));

        let silencer = Silencer::default();
        autd.send(silencer).unwrap();

        let amp = Amplitudes::uniform(1.);
        autd.send(amp).unwrap();

        let f = autd.geometry().center() + Vector3::new(0.0, 0.0, 150.0);
        let m = Sine::new(150);
        let g = Focus::new(f);

        autd.send((m, g)).unwrap();

        assert!(autd
            .link()
            .emulators()
            .iter()
            .all(|cpu| { !cpu.fpga().is_legacy_mode() }));
        assert!(autd
            .link()
            .emulators()
            .iter()
            .all(|cpu| { !cpu.fpga().is_stm_mode() }));

        let base_tr = &autd.geometry()[0][0];
        let expect = (propagate::<Sphere>(
            base_tr.position(),
            &base_tr.z_direction(),
            0.,
            base_tr.wavenumber(autd.geometry()[0].sound_speed),
            &f,
        ) * Complex::new(
            0.,
            2. * PI * autd.link().emulators()[0].fpga().duties_and_phases(0)[0].1 as float
                / autd.link().emulators()[0].fpga().cycles()[0] as float,
        )
        .exp())
        .arg();

        let sound_speed = autd.geometry()[0].sound_speed;
        autd.geometry()
            .iter()
            .flat_map(|dev| dev.iter())
            .zip(
                autd.link()
                    .emulators()
                    .iter()
                    .flat_map(|cpu| cpu.fpga().duties_and_phases(0)),
            )
            .zip(
                autd.link()
                    .emulators()
                    .iter()
                    .flat_map(|cpu| cpu.fpga().cycles()),
            )
            .for_each(|((tr, (d, p)), c)| {
                let p = (propagate::<Sphere>(
                    tr.position(),
                    &tr.z_direction(),
                    0.,
                    tr.wavenumber(sound_speed),
                    &f,
                ) * Complex::new(0., 2. * PI * p as float / c as float).exp())
                .arg();
                assert_eq!(d, c >> 1);
                assert_approx_eq::assert_approx_eq!(p, expect, 2. * PI / 256.);
            });

        let expect_mod = {
            m.calc()
                .unwrap()
                .iter()
                .map(|d| (d.clamp(0., 1.).asin() * 2.0 / PI * 255.0) as u8)
                .collect::<Vec<_>>()
        };
        autd.link().emulators().iter().for_each(|cpu| {
            assert_eq!(cpu.fpga().modulation().len(), expect_mod.len());
            cpu.fpga()
                .modulation()
                .iter()
                .zip(expect_mod.iter())
                .for_each(|(a, b)| assert_eq!(a, b));
        });

        autd.link().emulators().iter().for_each(|cpu| {
            assert_eq!(cpu.fpga().silencer_step(), 10);
        });

        autd.send(Stop::new()).unwrap();
        autd.link().emulators().iter().for_each(|cpu| {
            cpu.fpga().duties_and_phases(0).iter().for_each(|&(d, _)| {
                assert_eq!(d, 0x0000);
            })
        });

        autd.send(Clear::new()).unwrap();
        autd.link().emulators().iter().for_each(|cpu| {
            cpu.fpga().duties_and_phases(0).iter().for_each(|&(d, p)| {
                assert_eq!(d, 0x0000);
                assert_eq!(p, 0x0000);
            });
            cpu.fpga().cycles().iter().for_each(|&c| {
                assert_eq!(c, 0x1000);
            });
            assert_eq!(cpu.fpga().modulation_cycle(), 2);
            assert_eq!(cpu.fpga().modulation_frequency_division(), 40960);
            cpu.fpga().modulation().iter().for_each(|&m| {
                assert_eq!(m, 0x00);
            });
        });

        autd.close().unwrap();
    }

    #[test]
    fn focus_stm() {
        let mut autd = Controller::builder()
            .add_device(AUTD3::new(Vector3::zeros(), Vector3::zeros()))
            .open_with(Test::new())
            .unwrap();

        autd.send(Clear::new()).unwrap();
        autd.send(Synchronize::new()).unwrap();

        let center = autd.geometry().center();
        let size = 200;
        let points = (0..size)
            .map(|i| {
                let theta = 2. * PI * i as float / size as float;
                center + Vector3::new(30. * theta.cos(), 30. * theta.sin(), 150.)
            })
            .collect::<Vec<_>>();
        let stm = FocusSTM::new(1.).add_foci_from_iter(&points);

        autd.send(stm.clone()).unwrap();

        autd.link()
            .emulators()
            .iter()
            .for_each(|cpu| assert_eq!(cpu.fpga().stm_cycle(), size));

        autd.link().emulators().iter().for_each(|cpu| {
            assert!(cpu.fpga().stm_start_idx().is_none());
            assert!(cpu.fpga().stm_finish_idx().is_none());
        });

        let base_tr = &autd.geometry()[0][0];
        let sound_speed = autd.geometry()[0].sound_speed;
        (0..size).for_each(|k| {
            let f = points[k];
            let expect = (propagate::<Sphere>(
                base_tr.position(),
                &base_tr.z_direction(),
                0.,
                base_tr.wavenumber(sound_speed),
                &f,
            ) * Complex::new(
                0.,
                2. * PI * autd.link().emulators()[0].fpga().duties_and_phases(k)[0].1 as float
                    / autd.link().emulators()[0].fpga().cycles()[0] as float,
            )
            .exp())
            .arg();
            autd.geometry()
                .iter()
                .flat_map(|dev| dev.iter())
                .zip(
                    autd.link()
                        .emulators()
                        .iter()
                        .flat_map(|cpu| cpu.fpga().duties_and_phases(k)),
                )
                .zip(
                    autd.link()
                        .emulators()
                        .iter()
                        .flat_map(|cpu| cpu.fpga().cycles()),
                )
                .for_each(|((tr, (d, p)), c)| {
                    let p = (propagate::<Sphere>(
                        tr.position(),
                        &tr.z_direction(),
                        0.,
                        tr.wavenumber(sound_speed),
                        &f,
                    ) * Complex::new(0., 2. * PI * p as float / c as float).exp())
                    .arg();
                    assert_eq!(d, c >> 1);
                    assert_approx_eq::assert_approx_eq!(p, expect, 2. * PI / 100.);
                });
        });

        let stm = stm.with_start_idx(Some(1)).with_finish_idx(Some(2));
        autd.send(stm).unwrap();

        autd.link().emulators().iter().for_each(|cpu| {
            assert_eq!(cpu.fpga().stm_start_idx(), Some(1));
            assert_eq!(cpu.fpga().stm_finish_idx(), Some(2));
        });

        autd.close().unwrap();
    }

    #[test]
    fn gain_stm_legacy() {
        let mut autd = Controller::builder()
            .add_device(AUTD3::new(Vector3::zeros(), Vector3::zeros()))
            .open_with(Test::new())
            .unwrap();

        let center = autd.geometry().center();
        let size = 30;

        let gains = (0..size)
            .map(|i| {
                let theta = 2. * PI * i as float / size as float;
                Focus::new(center + Vector3::new(30. * theta.cos(), 30. * theta.sin(), 150.))
            })
            .collect::<Vec<_>>();

        let stm = GainSTM::new(1.).add_gains_from_iter(gains.iter().copied());

        autd.send(stm.clone()).unwrap();

        autd.link()
            .emulators()
            .iter()
            .for_each(|cpu| assert_eq!(cpu.fpga().stm_cycle(), size));

        autd.link().emulators().iter().for_each(|cpu| {
            assert!(cpu.fpga().stm_start_idx().is_none());
            assert!(cpu.fpga().stm_finish_idx().is_none());
        });

        autd.link().emulators().iter().for_each(|cpu| {
            assert!(cpu.fpga().is_legacy_mode());
        });

        (0..size).for_each(|k| {
            let g = gains[k].calc(autd.geometry(), GainFilter::All).unwrap();
            autd.link().emulators().iter().for_each(|cpu| {
                cpu.fpga()
                    .duties_and_phases(k)
                    .iter()
                    .zip(g[&cpu.idx()].iter())
                    .for_each(|(&(d, p), g)| {
                        assert_eq!(d, ((LegacyDrive::to_duty(g) as u16) << 3) + 0x08);
                        assert_eq!(p, (LegacyDrive::to_phase(g) as u16) << 4);
                    });
            })
        });

        let stm = stm.with_start_idx(Some(1)).with_finish_idx(Some(2));
        autd.send(stm.clone()).unwrap();

        autd.link().emulators().iter().for_each(|cpu| {
            assert_eq!(cpu.fpga().stm_start_idx(), Some(1));
            assert_eq!(cpu.fpga().stm_finish_idx(), Some(2));
        });

        autd.link().emulators().iter().for_each(|cpu| {
            assert!(cpu.fpga().is_legacy_mode());
        });

        let stm = stm.with_mode(GainSTMMode::PhaseFull);
        autd.send(stm.clone()).unwrap();

        (0..size).for_each(|k| {
            let g = gains[k].calc(autd.geometry(), GainFilter::All).unwrap();
            autd.link().emulators().iter().for_each(|cpu| {
                cpu.fpga()
                    .duties_and_phases(k)
                    .iter()
                    .zip(g[&cpu.idx()].iter())
                    .zip(cpu.fpga().cycles().iter())
                    .for_each(|((&(d, p), g), c)| {
                        assert_eq!(d, c >> 1);
                        assert_eq!(p, (LegacyDrive::to_phase(g) as u16) << 4);
                    })
            });
        });

        let stm = stm.with_mode(GainSTMMode::PhaseHalf);
        autd.send(stm.clone()).unwrap();

        autd.link().emulators().iter().for_each(|cpu| {
            assert!(cpu.fpga().is_legacy_mode());
        });

        (0..size).for_each(|k| {
            let g = gains[k].calc(autd.geometry(), GainFilter::All).unwrap();
            autd.link().emulators().iter().for_each(|cpu| {
                cpu.fpga()
                    .duties_and_phases(k)
                    .iter()
                    .zip(g[&cpu.idx()].iter())
                    .zip(cpu.fpga().cycles().iter())
                    .for_each(|((&(d, p), g), c)| {
                        assert_eq!(d, c >> 1);
                        let phase = (LegacyDrive::to_phase(g) as u16) >> 4;
                        let phase = ((phase << 4) + phase) << 4;
                        assert_eq!(p, phase);
                    })
            });
        });

        autd.close().unwrap();
    }

    #[test]
    fn gain_stm_advanced() {
        let mut autd = Controller::builder()
            .advanced()
            .add_device(AUTD3::new(Vector3::zeros(), Vector3::zeros()))
            .open_with(Test::new())
            .unwrap();

        autd.send(Clear::new()).unwrap();
        autd.send(Synchronize::new()).unwrap();

        let center = autd.geometry().center();
        let size = 30;

        let gains = (0..size)
            .map(|i| {
                let theta = 2. * PI * i as float / size as float;
                Focus::new(center + Vector3::new(30. * theta.cos(), 30. * theta.sin(), 150.))
            })
            .collect::<Vec<_>>();

        let stm = GainSTM::new(1.).add_gains_from_iter(gains.iter().copied());

        autd.send(stm.clone()).unwrap();

        autd.link()
            .emulators()
            .iter()
            .for_each(|cpu| assert_eq!(cpu.fpga().stm_cycle(), size));

        autd.link().emulators().iter().for_each(|cpu| {
            assert!(cpu.fpga().stm_start_idx().is_none());
            assert!(cpu.fpga().stm_finish_idx().is_none());
        });

        (0..size).for_each(|k| {
            let g = gains[k].calc(autd.geometry(), GainFilter::All).unwrap();
            autd.link().emulators().iter().for_each(|cpu| {
                cpu.fpga()
                    .duties_and_phases(k)
                    .iter()
                    .zip(g[&cpu.idx()].iter())
                    .zip(cpu.fpga().cycles().iter())
                    .for_each(|((&(d, p), g), &c)| {
                        assert_eq!(d, crate::driver::fpga::AdvancedDriveDuty::to_duty(g, c));
                        assert_eq!(p, crate::driver::fpga::AdvancedDrivePhase::to_phase(g, c));
                    })
            });
        });

        let stm = stm.with_start_idx(Some(1)).with_finish_idx(Some(2));
        autd.send(stm.clone()).unwrap();

        autd.link().emulators().iter().for_each(|cpu| {
            assert_eq!(cpu.fpga().stm_start_idx(), Some(1));
            assert_eq!(cpu.fpga().stm_finish_idx(), Some(2));
        });

        let stm = stm.with_mode(GainSTMMode::PhaseFull);
        autd.send(stm.clone()).unwrap();

        (0..size).for_each(|k| {
            let g = gains[k].calc(autd.geometry(), GainFilter::All).unwrap();
            autd.link().emulators().iter().for_each(|cpu| {
                cpu.fpga()
                    .duties_and_phases(k)
                    .iter()
                    .zip(g[&cpu.idx()].iter())
                    .zip(cpu.fpga().cycles().iter())
                    .for_each(|((&(d, p), g), &c)| {
                        assert_eq!(d, c >> 1);
                        assert_eq!(p, crate::driver::fpga::AdvancedDrivePhase::to_phase(g, c));
                    })
            });
        });

        let stm = stm.with_mode(GainSTMMode::PhaseHalf);
        assert!(autd.send(stm).is_err());

        autd.close().unwrap();
    }

    #[test]
    fn gain_stm_advanced_phase() {
        let mut autd = Controller::builder()
            .advanced_phase()
            .add_device(AUTD3::new(Vector3::zeros(), Vector3::zeros()))
            .open_with(Test::new())
            .unwrap();

        autd.send(Clear::new()).unwrap();
        autd.send(Synchronize::new()).unwrap();

        autd.send(Amplitudes::none()).unwrap();

        let center = autd.geometry().center();
        let size = 30;

        let gains = (0..size)
            .map(|i| {
                let theta = 2. * PI * i as float / size as float;
                Focus::new(center + Vector3::new(30. * theta.cos(), 30. * theta.sin(), 150.))
            })
            .collect::<Vec<_>>();

        let stm = GainSTM::new(1.).add_gains_from_iter(gains.iter().copied());
        autd.send(stm.clone()).unwrap();

        autd.link()
            .emulators()
            .iter()
            .for_each(|cpu| assert_eq!(cpu.fpga().stm_cycle(), size));

        autd.link().emulators().iter().for_each(|cpu| {
            assert!(cpu.fpga().stm_start_idx().is_none());
            assert!(cpu.fpga().stm_finish_idx().is_none());
        });

        (0..size).for_each(|k| {
            let g = gains[k].calc(autd.geometry(), GainFilter::All).unwrap();
            autd.link().emulators().iter().for_each(|cpu| {
                cpu.fpga()
                    .duties_and_phases(k)
                    .iter()
                    .zip(g[&cpu.idx()].iter())
                    .zip(cpu.fpga().cycles().iter())
                    .for_each(|((&(d, p), g), &c)| {
                        assert_eq!(d, c >> 1);
                        assert_eq!(p, crate::driver::fpga::AdvancedDrivePhase::to_phase(g, c));
                    })
            });
        });

        let stm = stm.with_start_idx(Some(1)).with_finish_idx(Some(2));
        autd.send(stm.clone()).unwrap();

        autd.link().emulators().iter().for_each(|cpu| {
            assert_eq!(cpu.fpga().stm_start_idx(), Some(1));
            assert_eq!(cpu.fpga().stm_finish_idx(), Some(2));
        });

        let stm = stm.with_mode(GainSTMMode::PhaseFull);
        autd.send(stm.clone()).unwrap();

        (0..size).for_each(|k| {
            let g = gains[k].calc(autd.geometry(), GainFilter::All).unwrap();
            autd.link().emulators().iter().for_each(|cpu| {
                cpu.fpga()
                    .duties_and_phases(k)
                    .iter()
                    .zip(g[&cpu.idx()].iter())
                    .zip(cpu.fpga().cycles().iter())
                    .for_each(|((&(d, p), g), &c)| {
                        assert_eq!(d, c >> 1);
                        assert_eq!(p, crate::driver::fpga::AdvancedDrivePhase::to_phase(g, c));
                    })
            });
        });

        let stm = stm.with_mode(GainSTMMode::PhaseHalf);
        assert!(autd.send(stm).is_err());

        autd.close().unwrap();
    }
}<|MERGE_RESOLUTION|>--- conflicted
+++ resolved
@@ -4,11 +4,7 @@
  * Created Date: 27/04/2022
  * Author: Shun Suzuki
  * -----
-<<<<<<< HEAD
- * Last Modified: 17/09/2023
-=======
- * Last Modified: 19/09/2023
->>>>>>> 3943a392
+ * Last Modified: 21/09/2023
  * Modified By: Shun Suzuki (suzuki@hapis.k.u-tokyo.ac.jp)
  * -----
  * Copyright (c) 2022-2023 Shun Suzuki. All rights reserved.
